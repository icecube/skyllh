# -*- coding: utf-8 -*-

import numpy as np

from skyllh.core.py import (
    get_smallest_numpy_int_type,
    float_cast,
    int_cast,
)
from skyllh.core.coords import (
    rotate_spherical_vector,
)
from skyllh.core.signal_generation import (
    SignalGenerationMethod,
)
from skyllh.physics.source_model import (
    PointLikeSource,
)


def source_sin_dec_shift_linear(x, w, L, U):
    """Calculates the shift of the sine of the source declination, in order to
    allow the construction of the source sine declination band with
    sin(dec_src) +/- w. This shift function, S(x), is implemented as a line
    with the following points:

        S(L) = w
        S((L+U)/2) = 0
        S(U) = -w

    Parameters
    ----------
    x : 1D numpy ndarray
        The sine of the source declination for each source.
    w : float
        The half size of the sin(dec)-window.
    L : float
        The lower value of the allowed sin(dec) range.
    U : float
        The upper value of the allowed sin(dec) range.

    Returns
    -------
    S : 1D numpy ndarray
        The sin(dec) shift of the sin(dec) values of the given sources, such
        that ``sin(dec_src) + S`` is the new sin(dec) of the source, and
        ``sin(dec_src) + S +/- w`` is always within the sin(dec) range [L, U].
    """
    x = np.atleast_1d(x)

    m = -2*w/(U-L)
    b = w*(L+U)/(U-L)
    S = m*x+b

    return S


def source_sin_dec_shift_cubic(x, w, L, U):
    """Calculates the shift of the sine of the source declination, in order to
    allow the construction of the source sine declination band with
    sin(dec_src) +/- w. This shift function, S(x), is implemented as a cubic
    function with the following points:

        S(L) = w
        S((L+U)/2) = 0
        S(U) = -w

    Parameters
    ----------
    x : 1D numpy ndarray
        The sine of the source declination for each source.
    w : float
        The half size of the sin(dec)-window.
    L : float
        The lower value of the allowed sin(dec) range.
    U : float
        The upper value of the allowed sin(dec) range.

    Returns
    -------
    S : 1D numpy ndarray
        The sin(dec) shift of the sin(dec) values of the given sources, such
        that ``sin(dec_src) + S`` is the new sin(dec) of the source, and
        ``sin(dec_src) + S +/- w`` is always within the sin(dec) range [L, U].
    """
    # TODO: Make sure that this function does what it's supposed to do
    x = np.atleast_1d(x)

    m = w / (x - 0.5*(L+U))**3
    S = m * np.power(x-0.5*(L+U),3)

    return S


class PointLikeSourceI3SignalGenerationMethod(SignalGenerationMethod):
    """This class provides a signal generation method for point-like sources
    seen in the IceCube detector.
    """

    def __init__(
        self,
        src_sin_dec_half_bandwidth=np.sin(np.radians(1)),
        src_sin_dec_shift_func=None,
        energy_range=None,
        src_batch_size=128,
        **kwargs
    ):
        """Constructs a new signal generation method instance for a point-like
        source detected with IceCube.

        Parameters
        ----------
        src_sin_dec_half_bandwidth : float
            The half-width of the sin(dec) band to take MC events from around a
            source. The default is sin(1deg), i.e. a 1deg half-bandwidth.
        src_sin_dec_shift_func : callable | None
            The function that provides the source sin(dec) shift needed for
            constructing the source declination bands from where to draw
            monte-carlo events from. If set to None, the default function
            ``source_sin_dec_shift_linear`` will be used.
        energy_range : 2-element tuple of float | None
            The energy range from which to take MC events into account for
            signal event generation.
            If set to None, the entire energy range [0, +inf] is used.
        src_batch_size : int
            The source processing batch size used for the signal event flux
            calculation.
        """
        super().__init__(
            energy_range=energy_range,
            **kwargs)

        self.src_sin_dec_half_bandwidth = src_sin_dec_half_bandwidth

        if(src_sin_dec_shift_func is None):
            src_sin_dec_shift_func = source_sin_dec_shift_linear
        self.src_sin_dec_shift_func = src_sin_dec_shift_func

        self.src_batch_size = src_batch_size

    @property
    def src_sin_dec_half_bandwidth(self):
        """The half-width of the sin(dec) band to take MC events from around a
        source.
        """
        return self._src_sin_dec_half_bandwidth
    @src_sin_dec_half_bandwidth.setter
    def src_sin_dec_half_bandwidth(self, v):
        v = float_cast(
            v,
            'The src_sin_dec_half_bandwidth property must be castable to type '
            'float!')
        self._src_sin_dec_half_bandwidth = v

    @property
    def src_sin_dec_shift_func(self):
        """The function that provides the source sin(dec) shift needed for
        constructing the source declination bands from where to draw
        monte-carlo events from.
        """
        return self._src_sin_dec_shift_func
    @src_sin_dec_shift_func.setter
    def src_sin_dec_shift_func(self, func):
        if not callable(func):
            raise TypeError(
                'The src_sin_dec_shift_func property must be a callable '
                'object!')
        self._src_sin_dec_shift_func = func

    @property
    def src_batch_size(self):
        """The source processing batch size used for the signal event flux
        calculation.
        """
        return self._src_batch_size
    @src_batch_size.setter
    def src_batch_size(self, v):
        v = int_cast(
            v,
            'The src_batch_size property must be castable to type int!')
        self._src_batch_size = v

    def _get_src_dec_bands(self, src_dec, max_sin_dec_range):
        """Calculates the minimum and maximum sin(dec) values for each source
        to use with a specified maximal sin(dec) range, which should get
        determined from the available MC data itself.

        Parameters
        ----------
        src_dec : 1D ndarray
            The declination values of the sources.
        max_sin_dec_range : 2-element tuple of floats
            The maximal sin(dec) range from where MC events are available.

        Returns
        -------
        src_sin_dec_band_min : (N_sources,)-shaped 1D ndarray
            The array holding the lower value of the sin(dec) band for each
            source.
        src_sin_dec_band_max : (N_sources,)-shaped 1D ndarray
            The array holding the upper value of the sin(dec) band for each
            source.
        src_dec_band_omega : (N_sources,)-shaped 1D ndarray
            The solid angle of the declination band for each source.
        """
        # Shift the source declination in order to be able to always create the
        # declination band via src_dec +/- half-bandwidth
        src_sin_dec = np.sin(src_dec)
        src_sin_dec += self._src_sin_dec_shift_func(
            src_sin_dec, self._src_sin_dec_half_bandwidth, *max_sin_dec_range)

        src_sin_dec_band_min = src_sin_dec - self._src_sin_dec_half_bandwidth
        src_sin_dec_band_max = src_sin_dec + self._src_sin_dec_half_bandwidth

        # Calculate the solid angle of the declination band.
        src_dec_band_omega = (
            2 * np.pi * (src_sin_dec_band_max - src_sin_dec_band_min)
        )

        return (src_sin_dec_band_min, src_sin_dec_band_max, src_dec_band_omega)

    def calc_source_signal_mc_event_flux(self, data_mc, shg):
        """Calculates the signal flux of each given MC event for each source
        hypothesis of the given source hypothesis group.

        Parameters
        ----------
        data_mc : numpy record ndarray
            The numpy record array holding the MC events of a dataset.
        shg : SourceHypoGroup instance
            The source hypothesis group, which defines the list of sources, and
            their flux model.

        Returns
        -------
        ev_idx_arr : ndarray
            The (N_selected_signal_events,)-shaped 1D ndarray holding the index
            of the MC event.
        shg_src_idx_arr : ndarray
            The (N_selected_signal_events,)-shaped 1D ndarray holding the index
            of the source within the given source hypothesis group for each
            signal candidate event.
        flux_arr : ndarray
            The (N_selected_signal_events,)-shaped 1D ndarray holding the flux
            value of each signal candidate event.
        """
        indices = np.arange(
            0, len(data_mc),
            dtype=get_smallest_numpy_int_type((0, len(data_mc)))
        )
        n_sources = shg.n_sources

        # Get 1D array of source declination.
        src_dec = np.empty((n_sources,), dtype=np.float64)
        for (k, source) in enumerate(shg.source_list):
            if not isinstance(source, PointLikeSource):
                raise TypeError(
                    'The source instance must be an instance of '
                    'PointLikeSource!')
            src_dec[k] = source.dec

        data_mc_sin_true_dec = data_mc['sin_true_dec']
        data_mc_true_energy = data_mc['true_energy']

        # Calculate the source declination bands and their solid angle.
        max_sin_dec_range = (
            np.min(data_mc_sin_true_dec),
            np.max(data_mc_sin_true_dec)
        )
        (src_sin_dec_band_min, src_sin_dec_band_max, src_dec_band_omega) =\
            self._get_src_dec_bands(src_dec, max_sin_dec_range)

        # Get the flux model of this source hypo group (SHG).
        fluxmodel = shg.fluxmodel

        # Get the theoretical weights of all the sources of this SHG.
        src_weights = shg.get_source_weights()

        # Calculate conversion factor from the flux model unit into the internal
        # flux unit.
        to_internal_flux_unit =\
            fluxmodel.get_conversion_factor_to_internal_flux_unit()

        # Select the events that belong to a given source.
        ev_idx_arr = np.empty(
            (0,),
            dtype=get_smallest_numpy_int_type((0, len(data_mc))))
        shg_src_idx_arr = np.empty(
            (0,),
            dtype=get_smallest_numpy_int_type((0, n_sources)))
        flux_arr = np.empty(
            (0,),
            dtype=np.float32)

        src_batch_size = self._src_batch_size
        n_batches = int(np.ceil(n_sources / src_batch_size))

        for bi in range(n_batches):
            src_start = bi*src_batch_size
            src_end = np.min([(bi+1)*src_batch_size, n_sources])
            bs = src_end - src_start

            src_slice = slice(src_start, src_end)

            # Create an event mask of shape (N_sources,N_events).
            ev_mask = np.logical_and(
                (data_mc_sin_true_dec >=
                    src_sin_dec_band_min[src_slice][:, np.newaxis]),
                (data_mc_sin_true_dec <=
                    src_sin_dec_band_max[src_slice][:, np.newaxis])
            )

            if self.energy_range is not None:
                ev_mask &= np.logical_and(
                    (data_mc_true_energy >= self.energy_range[0]),
                    (data_mc_true_energy <= self.energy_range[1])
                )

            ev_idxs = np.tile(indices, bs)[ev_mask.ravel()]
            shg_src_idxs = bi*src_batch_size + np.repeat(
                np.arange(bs),
                ev_mask.sum(axis=1)
            )
            del ev_mask

            flux = (
                fluxmodel(E=data_mc_true_energy[ev_idxs]).squeeze() *
                to_internal_flux_unit /
                src_dec_band_omega[shg_src_idxs]
            )
            if src_weights is not None:
                flux *= src_weights[shg_src_idxs]

            ev_idx_arr = np.append(ev_idx_arr, ev_idxs)
            shg_src_idx_arr = np.append(shg_src_idx_arr, shg_src_idxs)
            flux_arr = np.append(flux_arr, flux)

        return (ev_idx_arr, shg_src_idx_arr, flux_arr)

    def signal_event_post_sampling_processing(
        self, shg, shg_sig_events_meta, shg_sig_events
    ):
        """Rotates the generated signal events to their source location for a
        given source hypothesis group.

        Parameters
        ----------
        shg : SourceHypoGroup instance
            The source hypothesis group instance holding the sources and their
            locations.
        shg_sig_events_meta : numpy record ndarray
            The numpy record ndarray holding meta information about the
            generated signal events for the given source hypothesis group.
            The length of this array must be the same as shg_sig_events.
            It needs to contain the following data fields:

            - 'shg_src_idx': int
                The source index within the source hypothesis group.

        shg_sig_events : numpy record ndarray
            The numpy record ndarray holding the generated signal events for
            the given source hypothesis group and in the format of the original
            MC events.

        Returns
        -------
        shg_sig_events : numpy record ndarray
            The numpy record ndarray with the processed MC signal events.
        """
        # Get the unique source indices of that source hypo group.
        shg_src_idxs = np.unique(shg_sig_events_meta['shg_src_idx'])
        # Go through each (sampled) source.
        for shg_src_idx in shg_src_idxs:
            source = shg.source_list[shg_src_idx]
            # Get the signal events of the source hypo group, that belong to the
            # source index.
            shg_src_mask = shg_sig_events_meta['shg_src_idx'] == shg_src_idx
            shg_src_sig_events = shg_sig_events[shg_src_mask]
            n_sig = len(shg_src_sig_events)

            # Rotate the signal events to the source location.
            (ra, dec) = rotate_spherical_vector(
                shg_src_sig_events['true_ra'], shg_src_sig_events['true_dec'],
                source.ra*np.ones(n_sig), source.dec*np.ones(n_sig),
                shg_src_sig_events['ra'], shg_src_sig_events['dec']
            )

            shg_src_sig_events['ra'] = ra
            shg_src_sig_events['dec'] = dec
            shg_src_sig_events['sin_dec'] = np.sin(dec)

            shg_sig_events[shg_src_mask] = shg_src_sig_events

<<<<<<< HEAD
        return shg_sig_events
=======
        return shg_sig_events


class MultiPointLikeSourceI3SignalGenerationMethod(
        PointLikeSourceI3SignalGenerationMethod):
    """This class provides a signal generation method for a multiple point-like
    sources seen in the IceCube detector.
    """
    def __init__(
        self,
        src_sin_dec_half_bandwidth=np.sin(np.radians(1)),
        src_sin_dec_shift_func=None,
        energy_range=None,
        batch_size=200
    ):
        """Constructs a new signal generation method instance for a point-like
        source detected with IceCube.

        Parameters
        ----------
        src_sin_dec_half_bandwidth : float
            The half-width of the sin(dec) band to take MC events from around a
            source. The default is sin(1deg), i.e. a 1deg half-bandwidth.
        src_sin_dec_shift_func : callable | None
            The function that provides the source sin(dec) shift needed for
            constructing the source declination bands from where to draw
            monte-carlo events from. If set to None, the default function
            ``source_sin_dec_shift_linear`` will be used.
        energy_range : 2-element tuple of float | None
            The energy range from which to take MC events into account for
            signal event generation.
            If set to None, the entire energy range [0, +inf] is used.
        batch_size : int, optional
            Batch size for signal generation.
        """
        super(MultiPointLikeSourceI3SignalGenerationMethod, self).__init__(
                    src_sin_dec_half_bandwidth=src_sin_dec_half_bandwidth,
                    src_sin_dec_shift_func=src_sin_dec_shift_func,
                    energy_range=energy_range
                    )
        self.batch_size = batch_size

    def calc_source_signal_mc_event_flux(self, data_mc, shg):
        """Calculates the signal flux of each given MC event for each source
        hypothesis of the given source hypothesis group. The unit of the signal
        flux must be 1/(GeV cm^2 s sr).

        Parameters
        ----------
        data_mc : numpy record ndarray
            The numpy record array holding the MC events of a dataset.
        shg : SourceHypoGroup instance
            The source hypothesis group, which defines the list of sources, and
            their flux model.

        Returns
        -------
        ev_indices : 1D ndarray
            Event indices array specifying which MC events have been selected as
            signal candidate events for each source of the given source
            hypothesis group. The length of the 1D ndarray is variable and
            depends on the source.
        src_indices : 1D ndarray
            Source indices array specifying which source corresponds to the
            event in ev_indices array.
        flux_list : list of 1D ndarrays
            The list of 1D ndarrays holding the flux value of the selected
            signal candidate events. One array for each source of the given
            source hypothesis group. Hence, the length of that list is the
            number of sources of the source hypothesis group. The length of the
            different 1D ndarrays is variable and depends on the source.
        """
        indices = np.arange(
            0, len(data_mc),
            dtype=get_smallest_numpy_int_type((0, len(data_mc)))
        )
        n_sources = shg.n_sources

        # Get 1D array of source declination.
        src_dec = np.empty((n_sources,), dtype=np.float64)
        for (k, source) in enumerate(shg.source_list):
            if(not isinstance(source, PointLikeSource)):
                raise TypeError(
                    'The source instance must be an instance of '
                    'PointLikeSource!')
            src_dec[k] = source.dec

        data_mc_sin_true_dec = data_mc['sin_true_dec']
        data_mc_true_energy = data_mc['true_energy']

        # Calculate the source declination bands and their solid angle.
        max_sin_dec_range = (
            np.min(data_mc_sin_true_dec),
            np.max(data_mc_sin_true_dec)
        )
        (src_sin_dec_band_min, src_sin_dec_band_max, src_dec_band_omega) = self._get_src_dec_bands(src_dec, max_sin_dec_range)

        # Get the flux model and source weights of this source hypo group.
        fluxmodel = shg.fluxmodel
        src_weights = shg.source_weights

        # Calculate conversion factor from the flux model unit into the internal
        # flux unit GeV^-1 cm^-2 s^-1.
        toGeVcm2s = get_conversion_factor_to_internal_flux_unit(fluxmodel)

        # Select the events that belong to a given source.
        ev_indices = np.empty(
            (0,), dtype=get_smallest_numpy_int_type((0, len(data_mc))))
        src_indices = np.empty(
            (0,), dtype=get_smallest_numpy_int_type((0, n_sources)))
        flux = np.empty((0,), dtype='float32')

        n_batches = int(np.ceil(n_sources / float(self.batch_size)))

        for bi in range(n_batches):
            if(bi != n_batches-1):
                band_mask = np.logical_and(
                            (data_mc_sin_true_dec >=
                                src_sin_dec_band_min[bi*self.batch_size:(bi+1)*self.batch_size][:, np.newaxis]),
                            (data_mc_sin_true_dec <=
                                src_sin_dec_band_max[bi*self.batch_size:(bi+1)*self.batch_size][:, np.newaxis])
                            )
                if(self.energy_range is not None):
                    band_mask &= np.logical_and(
                        (data_mc_true_energy >= self.energy_range[0]),
                        (data_mc_true_energy <= self.energy_range[1]))

                ev_indi = np.tile(indices, self.batch_size)[band_mask.ravel()]
                src_indi = bi*self.batch_size + np.repeat(
                    np.arange(self.batch_size),
                    band_mask.sum(axis=1)
                )
                del band_mask
            else:
                n_final_batch = int(n_sources - bi*self.batch_size)
                band_mask = np.logical_and(
                            (data_mc_sin_true_dec >=
                                src_sin_dec_band_min[bi*self.batch_size:][:, np.newaxis]),
                            (data_mc_sin_true_dec <=
                                src_sin_dec_band_max[bi*self.batch_size:][:, np.newaxis])
                            )
                if(self.energy_range is not None):
                    band_mask &= np.logical_and(
                        (data_mc_true_energy >= self.energy_range[0]),
                        (data_mc_true_energy <= self.energy_range[1]))

                ev_indi = np.tile(indices, n_final_batch)[band_mask.ravel()]
                src_indi = bi*self.batch_size + np.repeat(
                    np.arange(n_final_batch),
                    band_mask.sum(axis=1)
                )
                del band_mask

            if(src_weights is None):
                fluxi = fluxmodel(data_mc_true_energy[ev_indi])*toGeVcm2s / src_dec_band_omega[src_indi]
            else:
                fluxi = src_weights[src_indi]*fluxmodel(data_mc_true_energy[ev_indi])*toGeVcm2s / src_dec_band_omega[src_indi]

            ev_indices = np.append(ev_indices, ev_indi)
            src_indices = np.append(src_indices, src_indi)
            flux = np.append(flux, fluxi)
        return (ev_indices, src_indices, flux)
>>>>>>> a960e942
<|MERGE_RESOLUTION|>--- conflicted
+++ resolved
@@ -391,169 +391,4 @@
 
             shg_sig_events[shg_src_mask] = shg_src_sig_events
 
-<<<<<<< HEAD
-        return shg_sig_events
-=======
-        return shg_sig_events
-
-
-class MultiPointLikeSourceI3SignalGenerationMethod(
-        PointLikeSourceI3SignalGenerationMethod):
-    """This class provides a signal generation method for a multiple point-like
-    sources seen in the IceCube detector.
-    """
-    def __init__(
-        self,
-        src_sin_dec_half_bandwidth=np.sin(np.radians(1)),
-        src_sin_dec_shift_func=None,
-        energy_range=None,
-        batch_size=200
-    ):
-        """Constructs a new signal generation method instance for a point-like
-        source detected with IceCube.
-
-        Parameters
-        ----------
-        src_sin_dec_half_bandwidth : float
-            The half-width of the sin(dec) band to take MC events from around a
-            source. The default is sin(1deg), i.e. a 1deg half-bandwidth.
-        src_sin_dec_shift_func : callable | None
-            The function that provides the source sin(dec) shift needed for
-            constructing the source declination bands from where to draw
-            monte-carlo events from. If set to None, the default function
-            ``source_sin_dec_shift_linear`` will be used.
-        energy_range : 2-element tuple of float | None
-            The energy range from which to take MC events into account for
-            signal event generation.
-            If set to None, the entire energy range [0, +inf] is used.
-        batch_size : int, optional
-            Batch size for signal generation.
-        """
-        super(MultiPointLikeSourceI3SignalGenerationMethod, self).__init__(
-                    src_sin_dec_half_bandwidth=src_sin_dec_half_bandwidth,
-                    src_sin_dec_shift_func=src_sin_dec_shift_func,
-                    energy_range=energy_range
-                    )
-        self.batch_size = batch_size
-
-    def calc_source_signal_mc_event_flux(self, data_mc, shg):
-        """Calculates the signal flux of each given MC event for each source
-        hypothesis of the given source hypothesis group. The unit of the signal
-        flux must be 1/(GeV cm^2 s sr).
-
-        Parameters
-        ----------
-        data_mc : numpy record ndarray
-            The numpy record array holding the MC events of a dataset.
-        shg : SourceHypoGroup instance
-            The source hypothesis group, which defines the list of sources, and
-            their flux model.
-
-        Returns
-        -------
-        ev_indices : 1D ndarray
-            Event indices array specifying which MC events have been selected as
-            signal candidate events for each source of the given source
-            hypothesis group. The length of the 1D ndarray is variable and
-            depends on the source.
-        src_indices : 1D ndarray
-            Source indices array specifying which source corresponds to the
-            event in ev_indices array.
-        flux_list : list of 1D ndarrays
-            The list of 1D ndarrays holding the flux value of the selected
-            signal candidate events. One array for each source of the given
-            source hypothesis group. Hence, the length of that list is the
-            number of sources of the source hypothesis group. The length of the
-            different 1D ndarrays is variable and depends on the source.
-        """
-        indices = np.arange(
-            0, len(data_mc),
-            dtype=get_smallest_numpy_int_type((0, len(data_mc)))
-        )
-        n_sources = shg.n_sources
-
-        # Get 1D array of source declination.
-        src_dec = np.empty((n_sources,), dtype=np.float64)
-        for (k, source) in enumerate(shg.source_list):
-            if(not isinstance(source, PointLikeSource)):
-                raise TypeError(
-                    'The source instance must be an instance of '
-                    'PointLikeSource!')
-            src_dec[k] = source.dec
-
-        data_mc_sin_true_dec = data_mc['sin_true_dec']
-        data_mc_true_energy = data_mc['true_energy']
-
-        # Calculate the source declination bands and their solid angle.
-        max_sin_dec_range = (
-            np.min(data_mc_sin_true_dec),
-            np.max(data_mc_sin_true_dec)
-        )
-        (src_sin_dec_band_min, src_sin_dec_band_max, src_dec_band_omega) = self._get_src_dec_bands(src_dec, max_sin_dec_range)
-
-        # Get the flux model and source weights of this source hypo group.
-        fluxmodel = shg.fluxmodel
-        src_weights = shg.source_weights
-
-        # Calculate conversion factor from the flux model unit into the internal
-        # flux unit GeV^-1 cm^-2 s^-1.
-        toGeVcm2s = get_conversion_factor_to_internal_flux_unit(fluxmodel)
-
-        # Select the events that belong to a given source.
-        ev_indices = np.empty(
-            (0,), dtype=get_smallest_numpy_int_type((0, len(data_mc))))
-        src_indices = np.empty(
-            (0,), dtype=get_smallest_numpy_int_type((0, n_sources)))
-        flux = np.empty((0,), dtype='float32')
-
-        n_batches = int(np.ceil(n_sources / float(self.batch_size)))
-
-        for bi in range(n_batches):
-            if(bi != n_batches-1):
-                band_mask = np.logical_and(
-                            (data_mc_sin_true_dec >=
-                                src_sin_dec_band_min[bi*self.batch_size:(bi+1)*self.batch_size][:, np.newaxis]),
-                            (data_mc_sin_true_dec <=
-                                src_sin_dec_band_max[bi*self.batch_size:(bi+1)*self.batch_size][:, np.newaxis])
-                            )
-                if(self.energy_range is not None):
-                    band_mask &= np.logical_and(
-                        (data_mc_true_energy >= self.energy_range[0]),
-                        (data_mc_true_energy <= self.energy_range[1]))
-
-                ev_indi = np.tile(indices, self.batch_size)[band_mask.ravel()]
-                src_indi = bi*self.batch_size + np.repeat(
-                    np.arange(self.batch_size),
-                    band_mask.sum(axis=1)
-                )
-                del band_mask
-            else:
-                n_final_batch = int(n_sources - bi*self.batch_size)
-                band_mask = np.logical_and(
-                            (data_mc_sin_true_dec >=
-                                src_sin_dec_band_min[bi*self.batch_size:][:, np.newaxis]),
-                            (data_mc_sin_true_dec <=
-                                src_sin_dec_band_max[bi*self.batch_size:][:, np.newaxis])
-                            )
-                if(self.energy_range is not None):
-                    band_mask &= np.logical_and(
-                        (data_mc_true_energy >= self.energy_range[0]),
-                        (data_mc_true_energy <= self.energy_range[1]))
-
-                ev_indi = np.tile(indices, n_final_batch)[band_mask.ravel()]
-                src_indi = bi*self.batch_size + np.repeat(
-                    np.arange(n_final_batch),
-                    band_mask.sum(axis=1)
-                )
-                del band_mask
-
-            if(src_weights is None):
-                fluxi = fluxmodel(data_mc_true_energy[ev_indi])*toGeVcm2s / src_dec_band_omega[src_indi]
-            else:
-                fluxi = src_weights[src_indi]*fluxmodel(data_mc_true_energy[ev_indi])*toGeVcm2s / src_dec_band_omega[src_indi]
-
-            ev_indices = np.append(ev_indices, ev_indi)
-            src_indices = np.append(src_indices, src_indi)
-            flux = np.append(flux, fluxi)
-        return (ev_indices, src_indices, flux)
->>>>>>> a960e942
+        return shg_sig_events