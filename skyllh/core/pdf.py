# -*- coding: utf-8 -*-

import abc

import numpy as np

from scipy.interpolate import (
    RegularGridInterpolator,
)

from skyllh.core import (
    tool,
)
from skyllh.core.binning import (
    BinningDefinition,
    UsesBinning,
)
from skyllh.core.config import (
    HasConfig,
)
from skyllh.core.display import (
    INDENTATION_WIDTH,
)
from skyllh.core.livetime import (
    Livetime,
)
from skyllh.core.py import (
    NamedObjectCollection,
    bool_cast,
    classname,
    float_cast,
    func_has_n_args,
    issequenceof,
    make_dict_hash,
)
from skyllh.core.debugging import (
    get_logger,
)
from skyllh.core.flux_model import (
    TimeFluxProfile,
)
from skyllh.core.parameters import (
    ParameterGrid,
    ParameterGridSet,
    ParameterModelMapper,
    ParameterSet,
)
from skyllh.core.smoothing import (
    HistSmoothingMethod,
    NeighboringBinHistSmoothingMethod,
    NoHistSmoothingMethod,
    SmoothingFilter,
    UNSMOOTH_AXIS,
)
from skyllh.core.timing import (
    TaskTimer,
)


logger = get_logger(__name__)


class PDFAxis(object):
    """This class describes an axis of a PDF. It's main purpose is to define
    the allowed variable space of the PDF. So this information can be used to
    plot a PDF or a PDF ratio.
    """

    def __init__(self, name, vmin, vmax, *args, **kwargs):
        """Creates a new axis for a PDF.

        Parameters
        ----------
        name : str
            The name of the axis.
        vmin : float
            The minimal value of the axis.
        vmax : float
            The maximal value of the axis.
        """
        super().__init__(*args, **kwargs)

        self.name = name
        self.vmin = vmin
        self.vmax = vmax

    @property
    def name(self):
        """The name of the axis.
        """
        return self._name

    @name.setter
    def name(self, name):
        if not isinstance(name, str):
            raise TypeError(
                'The name property must be of type str!')
        self._name = name

    @property
    def vmin(self):
        """The minimal value of the axis.
        """
        return self._vmin

    @vmin.setter
    def vmin(self, v):
        self._vmin = float_cast(
            v,
            'The value for the vmin property must be cast-able to type float!')

    @property
    def vmax(self):
        """The maximal value of the axis.
        """
        return self._vmax

    @vmax.setter
    def vmax(self, v):
        self._vmax = float_cast(
            v,
            'The value for the vmax property must be cast-able to type float!')

    @property
    def range(self):
        """(read-only) The 2-element tuple (vmin,vmax) of the axis.
        """
        return (self._vmin, self._vmax)

    @property
    def length(self):
        """(read-only) The length of the axis as float. It's defined as
        length = vmax - vmin.
        """
        return self._vmax - self._vmin

    def __eq__(self, other):
        """Checks if this PDFAxis object has the same properties than the given
        other PDFAxis object.
        """
        if (self.name == other.name) and\
           np.isclose(self.vmin, other.vmin) and\
           np.isclose(self.vmax, other.vmax):
            return True
        return False

    def __str__(self):
        """Pretty string implementation for the PDFAxis instance.
        """
        s = f'{classname(self)}: {self._name}: ' +\
            f'vmin={self._vmin:g} vmax={self._vmax:g}'
        return s


class PDFAxes(NamedObjectCollection):
    """This class describes the set of PDFAxis objects defining the
    dimensionality of a PDF.
    """

    @staticmethod
    def union(*axeses):
        """Creates a PDFAxes instance that is the union of the given PDFAxes
        instances.

        Parameters
        ----------
        *axeses : PDFAxes instances
            The sequence of PDFAxes instances.

        Returns
        -------
        axes : PDFAxes instance
            The newly created PDFAxes instance that holds the union of the
            PDFAxis instances provided by all the PDFAxes instances.
        """
        if not issequenceof(axeses, PDFAxes):
            raise TypeError(
                'The arguments of the union static function must '
                'be instances of PDFAxes!')
        if not len(axeses) >= 1:
            raise ValueError(
                'At least 1 PDFAxes instance must be provided to '
                'the union static function!')

        axes = PDFAxes(axes=axeses[0])
        for axes_i in axeses[1:]:
            for axis in axes_i:
                if axis.name not in axes:
                    axes += axis

        return axes

    def __init__(self, axes=None, **kwargs):
        """Creates a new PDFAxes instance.

        Parameters
        ----------
        axes : sequence of instance of PDFAxis | None
            The sequence of instance of PDFAxis for this PDFAxes instance.
            If set to ``None``, the PDFAxes instance will be empty.
        """
        super().__init__(
            objs=axes,
            obj_type=PDFAxis,
            **kwargs)

    def __str__(self):
        """Pretty string implementation for the PDFAxes instance.
        """
        return '\n'.join((str(axis) for axis in self))

    def is_same_as(self, axes):
        """Checks if this PDFAxes object has the same axes and range then the
        given PDFAxes object.

        Parameters
        ----------
        axes : instance of PDFAxes | sequence of PDFAxis
            The instance of PDFAxes or the sequence of instance of PDFAxis that
            should be compared to the axes of this PDFAxes instance.

        Returns
        -------
        check : bool
            True, if this PDFAxes and the given PDFAxes have the same axes and
            ranges. False otherwise.
        """
        if len(self) != len(axes):
            return False

        for (self_axis, axes_axis) in zip(self, axes):
            if self_axis != axes_axis:
                return False

        return True


class IsBackgroundPDF(
        object,
):
    """This is a classifier class that can be used by other classes to indicate
    that the class describes a background PDF. This is useful for type checking.
    """

    def __init__(self, *args, **kwargs):
        """Constructor method. Gets called when the an instance of a class is
        created which derives from this IsBackgroundPDF class.
        """
        if not isinstance(self, PDF):
            raise TypeError(
                f'The class "{classname(self)}" is not derived from PDF!')

        super().__init__(*args, **kwargs)

    def __mul__(self, other):
        """Creates a BackgroundPDFProduct instance for the multiplication of
        this background PDF and another background PDF.

        Parameters
        ----------
        other : instance of IsBackgroundPDF
            The instance of IsBackgroundPDF, which is the other background PDF.
        """
        if not isinstance(other, IsBackgroundPDF):
            raise TypeError(
                'The other PDF must be an instance of IsBackgroundPDF!')

        return BackgroundPDFProduct(self, other, cfg=self.cfg)


class IsSignalPDF(
        object,
):
    """This is a classifier class that can be used by other classes to indicate
    that the class describes a signal PDF.
    """

    def __init__(self, *args, **kwargs):
        """Constructor method. Gets called when the an instance of a class is
        created which derives from this IsSignalPDF class.
        """
        if not isinstance(self, PDF):
            raise TypeError(
                f'The class "{classname(self)}" is not derived from PDF!')

        super().__init__(*args, **kwargs)

    def __mul__(self, other):
        """Creates a SignalPDFProduct instance for the multiplication of this
        signal PDF and another signal PDF.

        Parameters
        ----------
        other : instance of IsSignalPDF
            The instance of IsSignalPDF, which is the other signal PDF.
        """
        if not isinstance(other, IsSignalPDF):
            raise TypeError(
                'The other PDF must be an instance of IsSignalPDF!')

        return SignalPDFProduct(self, other, cfg=self.cfg)


class PDF(
        HasConfig,
        metaclass=abc.ABCMeta,
):
    r"""This is the abstract base class for all probability distribution
    function (PDF) models.
    All PDF model classes must be derived from this class. Mathematically, it
    represents :math:`f(\vec{x}|\vec{p})`, where :math:`\vec{x}` is the
    event data and :math:`\vec{p}` is the set of parameters the PDF is given
    for.
    """

    def __init__(
            self,
            pmm=None,
            param_set=None,
            **kwargs,
    ):
        """Creates a new PDF instance.

        Parameters
        ----------
        pmm : instance of ParameterModelMapper | None
            The instance of ParameterModelMapper defining the global parameters
            and their mapping to local model/source parameters.
            It can be ``None``, if the PDF does not depend on any parameters.
        param_set : instance of Parameter | sequence of instance of Parameter | instance of ParameterSet | None
            If this PDF depends on parameters, this set of parameters
            defines them. If a single parameter instance is given a ParameterSet
            instance will be created holding this single parameter.
            If set to None, this PDF will not depend on any parameters.
        """
        # Make sure that multiple inheritance can be used. This super call will
        # invoke the __init__ method of a possible second inheritance.
        super().__init__(
            **kwargs)

        self.pmm = pmm
        self.param_set = param_set

        self._axes = PDFAxes()

    @property
    def axes(self):
        """(read-only) The PDFAxes object holding the PDFAxis objects for the
        dimensions of the PDF.
        """
        return self._axes

    @property
    def ndim(self):
        """The dimensionality of the PDF. It's defined as the number of PDFAxis
        objects this PDF object has. Note, that the internal dimensionality
        might be smaller than this.
        """
        return len(self._axes)

    @property
    def pmm(self):
        """The instance of ParameterModelMapper that defines the global
        parameters and their mapping to local model/source parameters.
        It can be ``None`` if the PDF does not depend on any parameters.
        """
        return self._pmm

    @pmm.setter
    def pmm(self, mapper):
        if mapper is not None:
            if not isinstance(mapper, ParameterModelMapper):
                raise TypeError(
                    'The pmm property must be an instance of '
                    f'ParameterModelMapper! Its type is "{classname(mapper)}"!')
        self._pmm = mapper

    @property
    def param_set(self):
        """The ParameterSet instance defining the set of parameters this PDF
        depends on. It is ``None``, if this PDF does not depend on any
        parameters.
        """
        return self._param_set

    @param_set.setter
    def param_set(self, param_set):
        if param_set is None:
            param_set = ParameterSet()
        elif not isinstance(param_set, ParameterSet):
            param_set = ParameterSet(param_set)
        self._param_set = param_set

    @property
    def is_signal_pdf(self):
        """(read-only) The flag if this PDF instance represents a signal PDF.
        A PDF is a signal PDF if it derives from the ``IsSignalPDF`` class.
        """
        return isinstance(self, IsSignalPDF)

    @property
    def is_background_pdf(self):
        """(read-only) The flag if this PDF instance represents a background
        PDF. A PDF is a background PDF if it derives from the
        ``IsBackgroundPDF``  class.
        """
        return isinstance(self, IsBackgroundPDF)

    def add_axis(self, axis):
        """Adds the given PDFAxis object to this PDF.
        """
        if not isinstance(axis, PDFAxis):
            raise TypeError(
                'The axis argument must be an instance of PDFAxis!')
        self._axes += axis

    @abc.abstractmethod
    def assert_is_valid_for_trial_data(
            self,
            tdm,
            tl=None,
            **kwargs):
        """This method is supposed to check if this PDF is valid for
        all the given trial data. This means, it needs to check if there
        is a PDF value for each trial data event that will be used in the
        likelihood evaluation. This is just a seatbelt.
        The method must raise a ``ValueError`` if the PDF is not valid for the
        given trial data.

        Parameters
        ----------
        tdm : instance of TrialDataManager
            The instance of TrialDataManager holding the trial data events.
        tl : instance of TimeLord | None
            The optional instance of TimeLord for measuring timing information.

        Raises
        ------
        ValueError
            If some of the trial data is outside the PDF's value space.
        """
        pass

    def initialize_for_new_trial(
            self,
            tdm,
            tl=None,
            **kwargs):
        """This method is called when a new trial is initialized. Derived
        classes can use this call hook to pre-compute time-expensive data, which
        do not depend on any fit parameters.

        Parameters
        ----------
        tdm : instance of TrialDataManager
            The instance of TrialDataManager holding the new trial data.
        tl : instance of TimeLord | None
            The optional instance of TimeLord to measure timing information.
        """
        pass

    @abc.abstractmethod
    def get_pd(
            self,
            tdm,
            params_recarray=None,
            tl=None):
        """This abstract method is supposed to calculate the probability density
        for the specified events given the specified parameter values.

        Parameters
        ----------
        tdm : instance of TrialDataManager
            The instance of TrialDataManager holding the data events for which
            the probability density should be calculated.
            What data fields are required is defined by the derived PDF class
            and depends on the application.
        params_recarray : numpy record ndarray | None
            The (N_models,)-shaped numpy structured ndarray holding the local
            parameter names and values of the models.
            The models are defined by the ParameterModelMapper instance.
            The parameter values can be different for the different models.
            In case of the signal PDF, the models are the sources.
            The record array must contain two fields for each source parameter,
            one named <name> with the source's local parameter name
            holding the source's local parameter value, and one named
            <name:gpidx> holding the global parameter index plus one for each
            source value. For values mapping to non-fit parameters, the index
            should be negative.
            This can be ``None`` for PDFs that do not depend on any parameters.
        tl : instance of TimeLord | None
            The optional instance of TimeLord that should be used to measure
            timing information.

        Returns
        -------
        pd : instance of numpy ndarray
            The (N_values,)-shaped numpy ndarray holding the probability density
            for each event. The length of this 1D array depends on the number
            of sources and the events belonging to those sources. In the worst
            case the length is N_values = N_sources * N_trial_events.
            The assignment of values to sources is given by the
            :py:attr:`~skyllh.core.trialdata.TrialDataManager.src_evt_idxs`
            property.
        grads : dict
            The dictionary holding the gradients of the probability density
            w.r.t. each global fit parameter. The key of the dictionary is the
            id of the global fit parameter. The value is a (N_values,)-shaped
            numpy ndarray.
        """
        pass


class PDFProduct(
        PDF,
):
    """The PDFProduct class represents the product of two PDF instances, i.e.
    ``pdf1 * pdf2``. It is derived from the PDF class and hence is a PDF itself.
    """

    def __init__(self, pdf1, pdf2, **kwargs):
        """Creates a new PDFProduct instance, which implements the operation
        ``pdf1 * pdf2``.
        The axes of the two PDF instances will be merged.

        Parameters
        ----------
        pdf1 : instance of PDF
            The left-hand-side PDF in the operation ``pdf1 * pdf2``.
        pdf2 : instance of PDF
            The right-hand-side PDF in the operation ``pdf1 * pdf2``.
        """
        self.pdf1 = pdf1
        self.pdf2 = pdf2

        if pdf1.pmm is not pdf2.pmm:
            raise ValueError(
                'The ParameterModelMapper instance of pdf1 is not the same as '
                'for pdf2!')

        # Create the ParameterSet instance that is the union of the ParameterSet
        # instances of the two PDFs.
        param_set = ParameterSet.union(
            self._pdf1.param_set, self._pdf2.param_set)

        super().__init__(
            pmm=pdf1.pmm,
            param_set=param_set,
            **kwargs)

        # The resulting PDFAxes object of this PDF instance is the union of the
        # two PDFAxes instances of the two PDF instances.
        self._axes = PDFAxes.union(pdf1.axes, pdf2.axes)

    @property
    def pdf1(self):
        """The left-hand-side PDF in the operation ``pdf1 * pdf2``.
        It must be an instance of PDF.
        """
        return self._pdf1

    @pdf1.setter
    def pdf1(self, pdf):
        if not isinstance(pdf, PDF):
            raise TypeError(
                'The pdf1 property must be an instance of PDF!')
        self._pdf1 = pdf

    @property
    def pdf2(self):
        """The right-hand-side PDF in the operation ``pdf1 * pdf2``.
        It must be an instance of PDF.
        """
        return self._pdf2

    @pdf2.setter
    def pdf2(self, pdf):
        if not isinstance(pdf, PDF):
            raise TypeError(
                'The pdf2 property must be an instance of PDF!')
        self._pdf2 = pdf

    def assert_is_valid_for_trial_data(
            self,
            tdm,
            tl=None,
            **kwargs):
        """Calls the :meth:`assert_is_valid_for_trial_data` method of ``pdf1``
        and ``pdf2``.

        Parameters
        ----------
        tdm : instance of TrialDataManager
            The instance of TrialDataManager that should be used to get the
            trial data from.
        tl : instance of TimeLord | None
            The optional instance of TimeLord for measuring timing information.

        Raises
        ------
        ValueError
            If this PDF does not cover the trial data.
        """
        self._pdf1.assert_is_valid_for_trial_data(
            tdm=tdm,
            tl=tl,
            **kwargs)

        self._pdf2.assert_is_valid_for_trial_data(
            tdm=tdm,
            tl=tl,
            **kwargs)

    def initialize_for_new_trial(
            self,
            tdm,
            tl=None,
            **kwargs,
    ):
        """Calls the ``initialize_for_new_trial`` method of the two PDF
        instances of this PDF product.

        Parameters
        ----------
        tdm : instance of TrialDataManager
            The instance of TrialDataManager holding the new trial event data.
        tl : instance of TimeLord | None
            The optional instance of TimeLord to use for measuring timing
            information.
        """
        self._pdf1.initialize_for_new_trial(tdm=tdm, tl=tl, **kwargs)
        self._pdf2.initialize_for_new_trial(tdm=tdm, tl=tl, **kwargs)

    def get_pd(
            self,
            tdm,
            params_recarray=None,
            tl=None):
        """Calculates the probability density for the trial events given the
        specified parameters by calling the `get_pd` method of `pdf1`
        and `pdf2` and combining the two property densities by multiplication.
        The gradients will be calculated using the product rule of
        differentiation.

        Parameters
        ----------
        tdm : instance of TrialDataManager
            The TrialDataManager instance holding the trial event data for which
            the PDF values should get calculated.
        params_recarray : instance of numpy.ndarray | None
            The (N_models,)-shaped structured numpy ndarray holding the
            parameter values of the models. The the documentation of the
            :meth:`~skyllh.core.pdf.PDF.get_pd` method of the
            :class:`~skyllh.core.pdf.PDF` class for further information.
        tl : instance of TimeLord | None
            The optional instance of TimeLord to use for measuring timing
            information.

        Returns
        -------
        pd : instance of numpy.ndarray
            The (N_events,)-shaped numpy ndarray holding the probability density
            for each event. In case of a signal PDF product the shape will be
            (N_sources,N_events).
        grads : dict
            The dictionary holding the gradients of the probability density
            w.r.t. each fit parameter. The key of the dictionary is the id
            of the global fit parameter. The value is the (N_events,)-shaped
            numpy ndarray. In case of a signal PDF product, the value is a
            (N_sources,N_events)-shaped ndarray.
        """
        pdf1 = self._pdf1
        pdf2 = self._pdf2

        with TaskTimer(
                tl,
                f'Get probability densities from {classname(pdf1)} (pdf1) and '
                f'{classname(pdf2)} (pdf2).'):
            (pd1, grads1) = pdf1.get_pd(
                tdm=tdm,
                params_recarray=params_recarray,
                tl=tl)
            (pd2, grads2) = pdf2.get_pd(
                tdm=tdm,
                params_recarray=params_recarray,
                tl=tl)

        pd = pd1 * pd2

        # Loop over the set of global fit parameter gradients.
        grads = dict()
        for gpid in set(list(grads1.keys()) + list(grads2.keys())):
            # Calculate the gradient w.r.t. the fit parameter of id ``pgid``.

            # There are four possible cases to calculate the gradient for
            # the parameter gpid:
            #     1. Both PDFs depend on this fit parameter, the gradient is
            #        calculated through the product rule of differentiation.
            #     2. Only PDF1 depends on this fit parameter.
            #     3. Only PDF2 depends on this fit parameter.
            #     4. Both PDFs are independent of this fit parameter, the
            #        gradient is 0.
            pdf1_has_fitparam = gpid in grads1
            pdf2_has_fitparam = gpid in grads2
            if pdf1_has_fitparam and pdf2_has_fitparam:
                # Case 1
                grad1 = grads1[gpid]
                grad2 = grads2[gpid]
                grads[gpid] = pd1*grad2 + pd2*grad1
            elif pdf1_has_fitparam:
                # Case 2
                grad1 = grads1[gpid]
                grads[gpid] = pd2*grad1
            elif pdf2_has_fitparam:
                # Case 3
                grad2 = grads2[gpid]
                grads[gpid] = pd1*grad2

        return (pd, grads)


class SignalPDFProduct(
        PDFProduct,
        IsSignalPDF):
    """This class provides a signal PDF that is the product of two signal PDF
    instances.
    """

    def __init__(self, pdf1, pdf2, **kwargs):
        """Creates a new PDF product of two signal PDFs.
        """
        super().__init__(
            pdf1=pdf1,
            pdf2=pdf2,
            **kwargs)


class BackgroundPDFProduct(
        PDFProduct,
        IsBackgroundPDF):
    """This class provides a background PDF that is the product of two
    background PDF instances.
    """

    def __init__(self, pdf1, pdf2, **kwargs):
        """Creates a new PDF product of two background PDFs.
        """
        super().__init__(
            pdf1=pdf1,
            pdf2=pdf2,
            **kwargs)


class SpatialPDF(
        PDF,
        metaclass=abc.ABCMeta,
):
    """This is the abstract base class for a spatial PDF model. A spatial PDF
<<<<<<< HEAD
    has two dimensions, dim1 (e.g. right-ascention), and dim2
    (e.g. declination).
=======
    has two axes, right-ascension (ra) and declination (dec).
>>>>>>> 0caec580
    """

    def __init__(
            self,
            dim1_name,
            dim1_range,
            dim2_name,
            dim2_range,
            **kwargs,
    ):
        """Constructor of a spatial PDF. It adds the PDF axes ``dim1_name`` and
        ``dim2_name`` with the specified ranges of coverage.

        Parameters
        ----------
<<<<<<< HEAD
        dim1_name : str
            The name of the first dimension. This must match the data field name
            for this dimension.
        dim1_range : 2-element tuple
            The tuple specifying the range of the first dimension this PDF
            covers.
        dim2_name : str
            The name of the second dimension. This must match the data field
            name for this dimension.
        dim2_range : 2-element tuple
            The tuple specifying the range of the second dimension this PDF
            covers.
=======
        ra_range : 2-element tuple
            The tuple specifying the right-ascension range this PDF covers.
        dec_range : 2-element tuple
            The tuple specifying the declination range this PDF covers.
>>>>>>> 0caec580
        """
        super().__init__(**kwargs)

        self.add_axis(
            PDFAxis(
                name=dim1_name,
                vmin=dim1_range[0],
                vmax=dim1_range[1]))
        self.add_axis(
            PDFAxis(
                name=dim2_name,
                vmin=dim2_range[0],
                vmax=dim2_range[1]))

    def assert_is_valid_for_trial_data(
            self,
            tdm,
            tl=None,
<<<<<<< HEAD
            **kwargs,
    ):
        """Checks if this spatial PDF is valid for all the given trial data.
        It checks if all the data is within the ranges of the its dimensions.
=======
            **kwargs):
        """Checks if this spatial PDF is valid for all the given experimental
        data.
        It checks if all the data is within the right-ascension and declination
        range.
>>>>>>> 0caec580

        Parameters
        ----------
        tdm : instance of TrialDataManager
            The instance of TrialDataManager holding the trial data.
            The following data fields must exist:

<<<<<<< HEAD
            - ``dim1_name`` : float
                The trial event data value of the first dimension.
            - ``dim2_name`` : float
                The trial event data value of the second dimension.
=======
            - 'ra' : float
                The right-ascension of the data event.
            - 'dec' : float
                The declination of the data event.
>>>>>>> 0caec580
        tl : instance of TimeLord | None
            The optional instance of TimeLord for measuring timing information.

        Raises
        ------
        ValueError
<<<<<<< HEAD
            If some of the data is outside the ranges of its dimensions.
        """
        for dim_axis in (self.axes[0], self.axes[1]):
            dim = tdm.get_data(dim_axis.name)
            if np.any((dim < dim_axis.vmin) | (dim > dim_axis.vmax)):
                raise ValueError(
                    f'Some data is outside the {dim_axis.name} range '
                    f'({dim_axis.vmin:.3f}, {dim_axis.vmax:.3f})!')
=======
            If some of the data is outside the right-ascension or declination
            range.
        """
        ra_axis = self.axes['ra']
        dec_axis = self.axes['dec']

        ra = tdm.get_data('ra')
        dec = tdm.get_data('dec')

        # Check if all the data is within the right-ascension range.
        if np.any((ra < ra_axis.vmin) | (ra > ra_axis.vmax)):
            raise ValueError(
                'Some data is outside the right-ascension range '
                f'({ra_axis.vmin:.3f}, {ra_axis.vmax:.3f})!')

        # Check if all the data is within the declination range.
        if np.any((dec < dec_axis.vmin) | (dec > dec_axis.vmax)):
            raise ValueError(
                'Some data is outside the declination range '
                f'({dec_axis.vmin:.3f}, {dec_axis.vmax:.3f})!')
>>>>>>> 0caec580


class EnergyPDF(
        PDF,
        metaclass=abc.ABCMeta):
    """This is the abstract base class for an energy PDF.
    """

    def __init__(self, *args, **kwargs):
        super().__init__(*args, **kwargs)


class TimePDF(
        PDF,
        metaclass=abc.ABCMeta):
    """This is the abstract base class for a time PDF. It consists of
    a :class:`~skyllh.core.livetime.Livetime` instance and a
    :class:`~skyllh.core.flux_model.TimeFluxProfile` instance. Together they
    construct the actual time PDF, which has detector down-time taking
    into account.
    """

    def __init__(
            self,
            livetime,
            time_flux_profile,
            **kwargs,
    ):
        """Creates a new time PDF instance for a given time flux profile and
        detector live time.

        Parameters
        ----------
        livetime : instance of Livetime
            An instance of Livetime, which provides the detector live-time
            information.
        time_profile : instance of TimeFluxProfile
            The signal's time flux profile.
        **kwargs
            Additional keyword arguments are passed to the constructor of the
            base class, :class:`~skyllh.core.pdf.PDF`.
        """
        super().__init__(
            **kwargs)

        self.livetime = livetime
        self.time_flux_profile = time_flux_profile

        # Define the time axis with the time boundaries of the live-time.
        self.add_axis(
            PDFAxis(
                name='time',
                vmin=self._livetime.time_window[0],
                vmax=self._livetime.time_window[1]))

        # Get sum, S, of the integrals for each detector on-time interval during
        # the time flux profile, in order to be able to rescale the time flux
        # profile to unity with overlapping detector off-times removed.
        self._S = self._calculate_sum_of_ontime_time_flux_profile_integrals()

    @property
    def livetime(self):
        """The instance of Livetime, which provides the detector live-time
        information.
        """
        return self._livetime

    @livetime.setter
    def livetime(self, lt):
        if not isinstance(lt, Livetime):
            raise TypeError(
                'The livetime property must be an instance of Livetime!')
        self._livetime = lt

    @property
    def time_flux_profile(self):
        """The instance of TimeFluxProfile providing the physical time flux
        profile.
        """
        return self._time_flux_profile

    @time_flux_profile.setter
    def time_flux_profile(self, profile):
        if not isinstance(profile, TimeFluxProfile):
            raise TypeError(
                'The time_flux_profile property must be an instance of '
                'TimeFluxProfile! '
                f'Its current type is {classname(profile)}!')
        self._time_flux_profile = profile

    def __str__(self):
        """Pretty string representation of the time PDF.
        """
        s = (
            f'{classname(self)}(\n'
            ' '*INDENTATION_WIDTH +
            f'livetime = {str(self._livetime)},\n'
            ' '*INDENTATION_WIDTH +
            f'time_flux_profile = {str(self._time_flux_profile)}\n'
            ')'
        )

        return s

    def _calculate_sum_of_ontime_time_flux_profile_integrals(self):
        """Calculates the sum, S, of the time flux profile integrals during the
        detector on-time intervals.

        Returns
        -------
        S : float
            The sum of the time flux profile integrals during the detector
            on-time intervals.
        """
        uptime_intervals = self._livetime.get_uptime_intervals_between(
            self._time_flux_profile.t_start,
            self._time_flux_profile.t_stop)

        S = np.sum(
            self._time_flux_profile.get_integral(
                uptime_intervals[:, 0],
                uptime_intervals[:, 1]))

        return S

    def assert_is_valid_for_trial_data(
            self,
            tdm,
            tl=None,
            **kwargs):
        """Checks if the time PDF is valid for all the given trial data.
        It checks if the time of all events is within the defined time axis of
        the PDF.

        Parameters
        ----------
        tdm : instance of TrialDataManager
            The instance of TrialDataManager that holds the trial data.
            The following data fields must exist:

            ``'time'`` : float
                The time of the data event.

        tl : instance of TimeLord | None
            The optional instance of TimeLord for measuring timing information.

        Raises
        ------
        ValueError
            If some of the data is outside the time range of the PDF.
        """
        time_axis = self.axes['time']

        time = tdm.get_data('time')

        if np.any((time < time_axis.vmin) |
                  (time > time_axis.vmax)):
            raise ValueError(
                'Some trial data is outside the time range '
                f'[{time_axis.vmin:.3f}, {time_axis.vmax:.3f}]!')


class SingleConditionalEnergyPDF(
        EnergyPDF,
        UsesBinning,
):
    """This class provides a base class for a conditional energy PDF with a
    single parameter.

    The energy PDF is modeled as a 1d histogram in log10(reco_energy), but for
    different parameter bin values, hence, stored as a 2d histogram.
    """

    def __init__(
            self,
            pmm,
            data_log10_energy,
            data_param,
            data_mcweight,
            data_physicsweight,
            log10_energy_binning,
            param_binning,
            smoothing_filter,
            **kwargs,
    ):
        """Creates a new energy PDF in log10(reco_energy) conditional on a
        single parameter.

        Parameters
        ----------
        pmm : instance of ParameterModelMapper | None
            The instance of ParameterModelMapper defining the global parameters
            and their mapping to local model/source parameters.
            It can be ``None``, if the PDF does not depend on any parameters.
        data_log10_energy : instance of numpy.ndarray
            The (N_events,)-shaped numpy.ndarray holding the log10(E_reco)
            values of the events.
        data_param : instance of numpy.ndarray
            The (N_events,)-shaped numpy.ndarray holding the parameter values
            of the events.
        data_mcweight : instance of numpy.ndarray | None
            The (N_events,)-shaped numpy.ndarray holding the monte-carlo weights
            of the events. The final data weight will be the product of
            ``data_mcweight`` and ``data_physicsweight``.
            If set to ``None``, the value 1 will be assumed for all events.
        data_physicsweight : instance of numpy.ndarray | None
            The (N_events,)-shaped numpy.ndarray holding the physics weights of
            the events. The final data weight will be the product of
            ``data_mcweight`` and ``data_physicsweight``.
            If set to ``None``, the value 1 will be assumed for all events.
        log10_energy_binning : instance of BinningDefinition
            The binning definition for the log10(E_reco) axis. The name of the
            data field is defined through the name of this binning definition.
        param_binning : instance of BinningDefinition
            The binning definition for the single parameter this energy PDF is
            conditional on. The name of the data field is defined through the
            name of this binning definition.
        smoothing_filter : instance of SmoothingFilter | None
            The smoothing filter to use for smoothing the energy histogram.
            If ``None``, no smoothing will be applied.
        """
        super().__init__(
            pmm=pmm,
            **kwargs)

        self.add_axis(
            PDFAxis(
                name=log10_energy_binning.name,
                vmin=log10_energy_binning.lower_edge,
                vmax=log10_energy_binning.upper_edge))
        self.add_axis(
            PDFAxis(
                name=param_binning.name,
                vmin=param_binning.lower_edge,
                vmax=param_binning.upper_edge))

        self.add_binning(log10_energy_binning, log10_energy_binning.name)
        self.add_binning(param_binning, param_binning.name)

        # Create the smoothing method instance tailored to the energy PDF.
        # We will smooth only the first axis (log10(E)).
        if (smoothing_filter is not None) and\
           (not isinstance(smoothing_filter, SmoothingFilter)):
            raise TypeError(
                'The smoothing_filter argument must be None or an instance of '
                'SmoothingFilter! '
                f'Its current type is {classname(smoothing_filter)}!')
        if smoothing_filter is None:
            self.hist_smoothing_method = NoHistSmoothingMethod()
        else:
            self.hist_smoothing_method = NeighboringBinHistSmoothingMethod(
                (smoothing_filter.axis_kernel_array, UNSMOOTH_AXIS))

        # We have to figure out, which histogram bins are zero due to no
        # monte-carlo coverage, and which due to zero physics model
        # contribution.

        # Create a 2D histogram with only the MC events to determine the MC
        # coverage.
        (h, _, _) = np.histogram2d(
            data_log10_energy,
            data_param,
            bins=[log10_energy_binning.binedges, param_binning.binedges],
            range=[log10_energy_binning.range, param_binning.range],
            density=False)
        h = self._hist_smoothing_method.smooth(h)
        self._hist_mask_mc_covered = h > 0

        # Select the events which have MC coverage but zero physics
        # contribution, i.e. the physics model predicts zero contribution.
        if data_physicsweight is None:
            mask = np.zeros((len(data_log10_energy),), dtype=np.bool_)
        else:
            mask = data_physicsweight == 0.

        # Create a 2D histogram with only the MC events that have zero physics
        # contribution. Note: By construction the zero physics contribution bins
        # are a subset of the MC covered bins.
        (h, _, _) = np.histogram2d(
            data_log10_energy[mask],
            data_param[mask],
            bins=[log10_energy_binning.binedges, param_binning.binedges],
            range=[log10_energy_binning.range, param_binning.range],
            density=False)
        h = self._hist_smoothing_method.smooth(h)
        self._hist_mask_mc_covered_zero_physics = h > 0

        # Create a 2D histogram with only the data which has physics
        # contribution. We will do the normalization along the logE
        # axis manually.
        if (data_mcweight is None) and (data_physicsweight is None):
            data_weights = None
        elif data_mcweight is None:
            data_weights = data_physicsweight[~mask]
        elif data_physicsweight is None:
            data_weights = data_mcweight[~mask]
        else:
            data_weights = data_mcweight[~mask] * data_physicsweight[~mask]
        (h, _, _) = np.histogram2d(
            data_log10_energy[~mask],
            data_param[~mask],
            bins=[log10_energy_binning.binedges, param_binning.binedges],
            weights=data_weights,
            range=[log10_energy_binning.range, param_binning.range],
            density=False)

        # Calculate the normalization for each log10E bin. Hence we need to sum
        # over the log10E bins (axis 0) for each param bin and need to divide
        # by the log10E bin widths along the param bins. The result array norm
        # is a 2D array of the same shape as h.
        norms = np.sum(h, axis=(0,))[np.newaxis, ...] *\
            np.diff(log10_energy_binning.binedges)[..., np.newaxis]
        h /= norms
        h = self._hist_smoothing_method.smooth(h)

        self._hist_log10_energy_param = h

    @property
    def hist_smoothing_method(self):
        """The HistSmoothingMethod instance defining the smoothing filter of the
        energy PDF histogram.
        """
        return self._hist_smoothing_method

    @hist_smoothing_method.setter
    def hist_smoothing_method(self, method):
        if not isinstance(method, HistSmoothingMethod):
            raise TypeError(
                'The hist_smoothing_method property must be an instance of '
                f'HistSmoothingMethod! It is of type {classname(method)}')
        self._hist_smoothing_method = method

    @property
    def hist(self):
        """(read-only) The 2D log10(E_reco)-param histogram array.
        """
        return self._hist_log10_energy_param

    @property
    def hist_mask_mc_covered(self):
        """(read-only) The boolean ndarray holding the mask of the 2D histogram
        bins for which there is monte-carlo coverage.
        """
        return self._hist_mask_mc_covered

    @property
    def hist_mask_mc_covered_zero_physics(self):
        """(read-only) The boolean ndarray holding the mask of the 2D histogram
        bins for which there is monte-carlo coverage but zero physics
        contribution.
        """
        return self._hist_mask_mc_covered_zero_physics

    @property
    def hist_mask_mc_covered_with_physics(self):
        """(read-only) The boolean ndarray holding the mask of the 2D histogram
        bins for which there is monte-carlo coverage and has physics
        contribution.
        """
        mask = (
            self._hist_mask_mc_covered & ~self._hist_mask_mc_covered_zero_physics
        )
        return mask

    def assert_is_valid_for_trial_data(
            self,
            tdm,
            tl=None,
            **kwargs,
    ):
        """Checks if this energy PDF is valid for all the given trial events.
        It checks if all the data is within the log10(E) and the single
        parameter binning range.

        Parameters
        ----------
        tdm : instance of TrialDataManager
            The instance of TrialDataManager holding the trial data events.
            The following data fields must exist:

            ``log10_energy_binning.name`` : float
                The base-10 logarithm of the reconstructed energy value of the
                data event.
            ``param_binning.name`` : float
                The parameter value of the data event.

        tl : instance of TimeLord | None
            The optional instance of TimeLord for measuring timing information.

        Raises
        ------
        ValueError
            If some of the data is outside the log10(E) or parameter binning
            range.
        """
        log10_energy_name = self.axes[0].name
        param_name = self.axes[1].name

        log10_energy_binning = self.get_binning(log10_energy_name)
        param_binning = self.get_binning(param_name)

        data_log10_energy = tdm[log10_energy_name]
        data_param = tdm[param_name]

        for (binning, data) in zip((log10_energy_binning, param_binning),
                                   (data_log10_energy, data_param)):
            if binning.any_data_out_of_range(data):
                oor_data = binning.get_out_of_range_data(data)
                raise ValueError(
                    f'Some data is outside the "{binning.name}" range '
                    f'({binning.lower_edge:.3f},'
                    f' {binning.upper_edge:.3f})! '
                    f'The following data values are out of range: {oor_data}')

    def get_pd(
            self,
            tdm,
            params_recarray=None,
            tl=None,
    ):
        """Calculates the energy probability density of each event.

        Parameters
        ----------
        tdm : instance of TrialDataManager
            The TrialDataManager instance holding the data events for which the
            probability density should be calculated.
            The following data fields must exist:

            ``log10_energy_binning.name`` : float
                The base-10 logarithm of the reconstructed energy value of the
                event.
            ``param_binning.name`` : float
                The value of the conditional parameter for the event.

        params_recarray : None
            Unused interface parameter.
        tl : TimeLord instance | None
            The optional TimeLord instance that should be used to measure
            timing information.

        Returns
        -------
        pd : instance of ndarray
            The 1D (N_events,)-shaped numpy ndarray with the energy probability
            density for each event.
        grads : dict
            The dictionary holding the gradients of the probability density
            w.r.t. each fit parameter. The key of the dictionary is the id
            of the global fit parameter. Because this energy PDF does not depend
            on any fit parameters, an empty dictionary is returned.
        """
        log10_energy_name = self.axes[0].name
        param_name = self.axes[1].name

        log10_energy_binning = self.get_binning(log10_energy_name)
        param_binning = self.get_binning(param_name)

        log10_energy_idx = np.digitize(
            tdm[log10_energy_name], log10_energy_binning.binedges) - 1
        param_idx = np.digitize(
            tdm[param_name], param_binning.binedges) - 1

        with TaskTimer(tl, 'Evaluating log10(E_reco)-param histogram.'):
            pd = self._hist_log10_energy_param[
                (log10_energy_idx, param_idx)]

        return (pd, dict())


class MultiDimGridPDF(
        PDF,
):
    """This class provides a multi-dimensional PDF. The PDF is created from
    pre-calculated PDF data on a grid. The grid data is either interpolated
    using a :class:`scipy.interpolate.RegularGridInterpolator` instance, or is
    provided as a photospline fit through a photospline table file.
    """

    def __init__(
            self,
            pmm,
            axis_binnings,
            path_to_pdf_splinetable=None,
            pdf_grid_data=None,
            norm_factor_func=None,
            cache_pd_values=False,
            **kwargs,
    ):
        """Creates a new PDF instance for a multi-dimensional PDF given
        as PDF values on a grid or as PDF values stored in a photospline table.

        In case of PDF values on a grid, the grid data is interpolated with a
        :class:`scipy.interpolate.RegularGridInterpolator` instance. As grid
        points the bin edges of the axis binning definitions are used.

        In case of PDF values stored in a photospline table, this table is
        loaded via the ``photospline.SplineTable`` class.

        Note::

            By definition this PDF must not depend on any fit parameters.

        Parameters
        ----------
        pmm : instance of ParameterModelMapper
            The instance of ParameterModelMapper that defines the mapping of
            the global parameters to local model parameters.
        axis_binnings : instance of BinningDefinition | sequence of instance of BinningDefinition
            The sequence of BinningDefinition instances defining the binning of
            the PDF axes. The name of each instance of BinningDefinition defines
            the event field name that should be used for querying the PDF.
        path_to_pdf_splinetable : str | None
            The path to the file containing the spline table, which contains
            a pre-computed fit to the grid data.
            If specified, ``pdf_grid_data`` must be ``None``.
        pdf_grid_data : instance of numpy ndarray | None
            The n-dimensional numpy ndarray holding the PDF values at given grid
            points. The grid points must match the bin edges of the given
            BinningDefinition instances of the ``axis_binnings`` argument.
            If specified, ``path_to_pdf_splinetable`` must be ``None``.
        norm_factor_func : callable | None
            The function that calculates a possible required normalization
            factor for the PDF value based on the event properties.
            The call signature of this function must be

                ``__call__(pdf, tdm, params_recarray, eventdata, evt_mask=None)``,

            where ``pdf`` is this PDF instance, ``tdm`` is an instance of
            TrialDataManager holding the event data for which to calculate the
            PDF values, ``params_recarray`` is a numpy structured ndarray
            holding the local parameter names and values, ``eventdata`` is
            is a (V,N_values)-shaped numpy ndarray holding the event data
            necessary for this PDF, and ``evt_mask`` is an optional
            (N_values,)-shaped numpy ndarray holding the mask for the events,
            i.e. rows in ``eventdata``, which should be considered. If ``None``,
            all events should be considered.
        cache_pd_values : bool
            Flag if the probability density values should be cached.
            The evaluation of the photospline fit might be slow and caching the
            probability density values might increase performance.
        """
        super().__init__(
            pmm=pmm,
            **kwargs)

        # Need either splinetable or grid of pdf values.
        if path_to_pdf_splinetable is None and\
           pdf_grid_data is None:
            raise ValueError(
                'At least one of the following arguments are required: '
                'path_to_pdf_splinetable (str) or '
                'pdf_grid_data (numpy.ndarray)!')
        elif (path_to_pdf_splinetable is not None and
              pdf_grid_data is not None):
            raise ValueError(
                'Only one of the two arguments path_to_pdf_splinetable and '
                'pdf_grid_data can be specified!')

        # If a path to the photospline tables is given, we raise an error if
        # the photospline package is not loaded.
        if path_to_pdf_splinetable is not None:
            if not isinstance(path_to_pdf_splinetable, str):
                raise TypeError(
                    'The path_to_pdf_splinetable argument must be None or an '
                    'instance of str!'
                    'Its current type is '
                    f'{classname(path_to_pdf_splinetable)}.')

            if not tool.is_available('photospline'):
                raise ImportError(
                    'The path_to_pdf_splinetable argument is specified, but '
                    'the "photospline" package is not available!')

            tool.assert_tool_version('photospline', '>=2.2.0')

        if pdf_grid_data is not None:
            if not isinstance(pdf_grid_data, np.ndarray):
                raise TypeError(
                    'The pdf_grid_data argument must be an instance of numpy '
                    f'ndarray. Its current type is {classname(pdf_grid_data)}!')

        self.axis_binning_list = axis_binnings
        self.norm_factor_func = norm_factor_func
        self.cache_pd_values = cache_pd_values

        # Define the PDF axes.
        for axis_binning in self._axis_binning_list:
            self.add_axis(PDFAxis(
                name=axis_binning.name,
                vmin=axis_binning.lower_edge,
                vmax=axis_binning.upper_edge
            ))

        # Create the internal PDF object.
        if path_to_pdf_splinetable is None:
            self._pdf = RegularGridInterpolator(
                tuple([binning.binedges for binning in self._axis_binning_list]),
                pdf_grid_data,
                method='linear',
                bounds_error=False,
                fill_value=0)
        else:
            self._pdf = tool.get('photospline').SplineTable(
                path_to_pdf_splinetable)

        # The basis function indices (centers) is a (V,N_values)-shaped numpy
        # ndarray holding the spline table indices for the eventdata.
        self.basis_function_indices = None

        # Because this PDF does not depend on any fit parameters, the PDF values
        # can be cached as long as the trial data state ID of the trial data
        # manager has not changed.
        self._cache_tdm_trial_data_state_id = None
        self._cache_pd = None

        logger.debug(
            f'Created {classname(self)} instance with axis name list '
            f'{str(self._axes.name_list)}')

    @property
    def axis_binning_list(self):
        """The list of BinningDefinition instances for each PDF axis.
        The name of each BinningDefinition instance defines the event field
        name that should be used for querying the PDF.
        """
        return self._axis_binning_list

    @axis_binning_list.setter
    def axis_binning_list(self, binnings):
        if isinstance(binnings, BinningDefinition):
            binnings = [binnings]
        if not issequenceof(binnings, BinningDefinition):
            raise TypeError(
                'The axis_binning_list property must be an instance of '
                'BinningDefinition or a sequence of BinningDefinition '
                'instances! '
                f'Its current type is {classname(binnings)}.')
        self._axis_binning_list = list(binnings)

    @property
    def basis_function_indices(self):
        """The (V,N_values)-shaped numpy.ndarray of int holding the basis
        function indices of the photospline table for the current trial
        eventdata.
        """
        return self._basis_function_indices

    @basis_function_indices.setter
    def basis_function_indices(self, bfi):
        if bfi is not None:
            if not isinstance(bfi, np.ndarray):
                raise TypeError(
                    'The basis_function_indices property must be None, or an '
                    'instance of numpy.ndarray! '
                    f'It\'s current type is {classname(bfi)}!')
            if bfi.ndim != 2:
                raise ValueError(
                    'The ndarray dimensionality of the basis_function_indices '
                    f'property must be 2! Currently it is {bfi.ndim}!')
        self._basis_function_indices = bfi

    @property
    def norm_factor_func(self):
        """The function that calculates the possible required normalization
        factor. The call signature of this function must be

            ``__call__(pdf, tdm, params_recarray, eventdata, evt_mask=None)``,

        where ``pdf`` is this PDF instance, ``tdm`` is an instance of
        TrialDataManager holding the events for which to calculate the PDF
        values, ``params_recarray`` is a numpy structured ndarray holding the
        local parameter names and values, ``eventdata`` is a (V,N_values)-shaped
        numpy ndarray holding the event data necessary for this PDF, and
        ``evt_mask`` is an optional (N_values,)-shaped numpy ndarray holding the
        mask for the events, i.e. rows in ``eventdata``, which should be
        considered. If ``None``, all events should be considered..
        This property can be set to ``None``. In that case a unity returning
        function is used.
        """
        return self._norm_factor_func

    @norm_factor_func.setter
    def norm_factor_func(self, func):
        if func is None:
            # Define a normalization function that just returns 1 for each
            # event.
            def func(pdf, tdm, params_recarray, eventdata, evt_mask=None):
                if evt_mask is None:
                    n_values = eventdata.shape[1]
                else:
                    n_values = np.count_nonzero(evt_mask)
                return np.ones((n_values,), dtype=np.float64)

        if not callable(func):
            raise TypeError(
                'The norm_factor_func property must be a callable object!')
        if not func_has_n_args(func, 5):
            raise TypeError(
                'The norm_factor_func property must be a function with 5 '
                'arguments!')
        self._norm_factor_func = func

    @property
    def cache_pd_values(self):
        """Flag if the probability density values should be cached.
        """
        return self._cache_pd_values

    @cache_pd_values.setter
    def cache_pd_values(self, b):
        self._cache_pd_values = bool_cast(
            b,
            'The cache_pd_values property must be cast-able to type bool!')

    @property
    def pdf(self):
        """(read-only) The instance of RegularGridInterpolator or instance of
        photospline.SplineTable that represents the internal PDF object.
        """
        return self._pdf

    def assert_is_valid_for_trial_data(
            self,
            tdm,
            tl=None,
            **kwargs,
    ):
        """Checks if the PDF is valid for all values of the given evaluation
        data. The evaluation data values must be within the ranges of the PDF
        axes.

        Parameters
        ----------
        tdm : instance of TrialDataManager
            The instance of TrialDataManager that holds the trial data for which
            the PDF should be valid.
        tl : instance of TimeLord | None
            The optional instance of TimeLord for measuring timing information.

        Raises
        ------
        ValueError
            If any of the evaluation trial data is out of its axis range.
        """
        for axis in self._axes:
            data = tdm.get_data(axis.name)
            m = (data < axis.vmin) | (data > axis.vmax)
            if np.any(m):
                raise ValueError(
                    f'Some of the trial data for PDF axis "{axis.name}" is out'
                    f'of range ({axis.vmin:g},{axis.vmax:g})! '
                    f'Data values out of range: {data[m]}')

    def initialize_for_new_trial(
            self,
            tdm,
            tl=None,
            **kwargs,
    ):
        """This method is called whenever a new trial is initialized.
        """
        # We need to recalculate the the basis function indices for the
        # photospline table.
        self.basis_function_indices = None

    def _initialize_cache(
            self,
            tdm,
    ):
        """Initializes the cache variables.

        Parameters
        ----------
        tdm : instance of TrialDataManager
            The instance of TrialDataManager that hold the trial data events.
        """
        self._cache_tdm_trial_data_state_id = None
        self._cache_pd = np.full(
            (tdm.get_n_values(),),
            np.nan,
            dtype=np.float64)

    def _store_pd_values_to_cache(
            self,
            tdm,
            pd,
            evt_mask=None,
    ):
        """Stores the given pd values into the pd array cache.

        Parameters
        ----------
        tdm : instance of TrialDataManager
            The instance of TrialDataManager that hold the trial data events.
        pd : instance of numpy ndarray
            The (N,)-shaped numpy ndarray holding the pd values to be stored.
        evt_mask : instance of numpy ndarray | None
            The (N_values,)-shaped numpy ndarray defining the elements of the
            (N_values,)-shaped pd cache array where the given pd values should
            get stored. If set to ``None``, the the ``pd`` array must be of
            length N_values.
        """
        self._cache_tdm_trial_data_state_id = tdm.trial_data_state_id

        if evt_mask is None:
            self._cache_pd[:] = pd
            return

        self._cache_pd[evt_mask] = pd

    def _get_cached_pd_values(
            self,
            tdm,
            evt_mask=None):
        """Retrieves cached pd values for the given events.

        Parameters
        ----------
        tdm : instance of TrialDataManager
            The instance of TrialDataManager that hold the trial data events.
        evt_mask : instance of numpy ndarray | None
            The (N_values,)-shaped numpy ndarray defining the elements of the
            (N_values,)-shaped pd cache array for which pd values should get
            returned.
            If set to ``None`` all N_values values will get retrieved.

        Returns
        -------
        pd : instance of numpy ndarray | None
            Returns ``None``, when no cached values are available.
            Otherwise the (N,)-shaped numpy ndarray holding the pd values where
            evt_mask evaluates to True.
        """
        if self._cache_tdm_trial_data_state_id is None or\
           self._cache_tdm_trial_data_state_id != tdm.trial_data_state_id:
            self._initialize_cache(tdm=tdm)
            return None

        if evt_mask is None:
            pd = self._cache_pd
        else:
            pd = self._cache_pd[evt_mask]
            # If this PDF is evaluated for different sources, i.e. a subset of
            # pd values, those values could still be NaN and still need to be
            # calculated.
            if np.any(np.isnan(pd)):
                return None

        return pd

    def get_pd_with_eventdata(
            self,
            tdm,
            params_recarray,
            eventdata,
            evt_mask=None,
            tl=None,
    ):
        """Calculates the probability density value for the given ``eventdata``.

        This method is useful when PDF values for the same trial data need to
        be evaluated.

        Parameters
        ----------
        tdm : instance of TrialDataManager
            The TrialDataManager instance holding the trial event data for which
            the PDF values should get calculated.
        params_recarray : instance of numpy structured ndarray | None
            The (N_models,)-shaped numpy structured ndarray holding the local
            parameter names and values of the models.
            By definition, this PDF does not depend on any parameters.
        eventdata : instance of numpy.ndarray
            The (V,N_values)-shaped numpy ndarray holding the V data attributes
            for each of the N_values events needed for the evaluation of the
            PDF.
        evt_mask : instance of numpy ndarray | None
            The (N_values,)-shaped numpy ndarray defining the elements of the
            N_values pd array for which pd values should get calculated.
            This is needed to determine if the requested pd values are already
            cached.
        tl : instance of TimeLord | None
            The optional instance of TimeLord that should be used to measure
            timing information.

        Returns
        -------
        pd : (N,)-shaped numpy ndarray
            The (N,)-shaped numpy ndarray holding the probability density
            value for each model and event. The length of this array depends on
            the ``evt_mask`` argument. Only values are returned where
            ``evt_mask`` evaluates to ``True``.
            If ``evt_mask`` is set to ``None``, the length is N_values.
        """
        if self._cache_pd_values:
            pd = self._get_cached_pd_values(
                tdm=tdm,
                evt_mask=evt_mask)
            if pd is not None:
                return pd

        # Cached pd values are not available at this point.

        if isinstance(self._pdf, RegularGridInterpolator):
            with TaskTimer(tl, 'Get pd from RegularGridInterpolator.'):
                if evt_mask is None:
                    pd = self._pdf(eventdata.T)
                else:
                    pd = self._pdf(eventdata.T[evt_mask])
        else:
            V = eventdata.shape[0]

            if self.basis_function_indices is None:
                with TaskTimer(tl, 'Get basis function indices from photospline.'):
                    self.basis_function_indices = self._pdf.search_centers(
                        [eventdata[i] for i in range(0, V)]
                    )

            with TaskTimer(tl, 'Get pd from photospline fit.'):
                if evt_mask is None:
                    pd = self._pdf.evaluate(
                        [eventdata[i] for i in range(0, V)],
                        [self.basis_function_indices[i] for i in range(0, V)],
                    )
                else:
                    pd = self._pdf.evaluate(
                        [eventdata[i][evt_mask] for i in range(0, V)],
                        [self.basis_function_indices[i][evt_mask] for i in range(0, V)],
                    )

        with TaskTimer(tl, 'Normalize MultiDimGridPDF with norm factor.'):
            norm = self._norm_factor_func(
                pdf=self,
                tdm=tdm,
                params_recarray=params_recarray,
                eventdata=eventdata,
                evt_mask=evt_mask)

            pd *= norm

        if self._cache_pd_values:
            self._store_pd_values_to_cache(
                tdm=tdm,
                pd=pd,
                evt_mask=evt_mask)

        return pd

    @staticmethod
    def create_eventdata_for_sigpdf(
            tdm,
            axes,
    ):
        """Creates the (V,N_values)-shaped eventdata ndarray necessary for
        evaluating the signal PDF.

        Parameters
        ----------
        tdm : instance of TrialDataManager
            The instance of TrialDataManager holding the trial event data.
        axes : instance of PDFAxes
            The instance of PDFAxes defining the data field names for the PDF.

        Returns
        -------
        eventdata : instance of numpy.ndarray
            The (V,N_values)-shaped numpy ndarray holding the event data for
            evaluating the signal PDF.
        """
        eventdata_fields = []

        (src_idxs, evt_idxs) = tdm.src_evt_idxs
        for axis in axes:
            name = axis.name
            data = tdm.get_data(name)
            if tdm.is_event_data_field(name):
                eventdata_fields.append(np.take(data, evt_idxs))
            elif tdm.is_source_data_field(name):
                eventdata_fields.append(np.take(data, src_idxs))
            elif tdm.is_srcevt_data_field(name):
                eventdata_fields.append(data)
            else:
                TypeError(
                    f'Unable to determine the type of the data field {name}!')

        eventdata = np.array(eventdata_fields)

        return eventdata

    @staticmethod
    def create_eventdata_for_bkgpdf(
            tdm,
            axes,
    ):
        """Creates the (V,N_values)-shaped eventdata ndarray necessary for
        evaluating the background PDF.

        Parameters
        ----------
        tdm : instance of TrialDataManager
            The instance of TrialDataManager holding the trial event data.
        axes : instance of PDFAxes
            The instance of PDFAxes defining the data field names for the PDF.
        """
        eventdata_fields = []

        for axis in axes:
            eventdata_fields.append(tdm.get_data(axis.name))

        eventdata = np.array(eventdata_fields)

        return eventdata

    def get_pd(
            self,
            tdm,
            params_recarray=None,
            tl=None,
    ):
        """Calculates the probability density for the given trial events given
        the specified local parameters.

        Parameters
        ----------
        tdm : instance of TrialDataManager
            The instance of TrialDataManager holding the trial event data for
            which the PDF values should get calculated.
        params_recarray : instance of numpy structured ndarray | None
            The (N_models,)-shaped numpy structured ndarray holding the local
            parameter names and values of the models.
            By definition, this PDF does not depend on any parameters.
        tl : instance of TimeLord | None
            The optional instance of TimeLord that should be used to measure
            timing information.

        Returns
        -------
        pd : (N_values,)-shaped numpy ndarray
            The (N_values,)-shaped numpy ndarray holding the probability density
            value for each source and event.
        grads : dict
            The dictionary holding the gradients of the probability density
            w.r.t. each global fit parameter. Since this PDF does not depend on
            any fit parameter, this is an empty dictionary.
        """
        if self._cache_pd_values:
            pd = self._get_cached_pd_values(
                tdm=tdm)
            if pd is not None:
                return (pd, dict())

        with TaskTimer(tl, 'Get PDF eventdata.'):
            if self.is_signal_pdf:
                eventdata = self.create_eventdata_for_sigpdf(
                    tdm=tdm,
                    axes=self._axes)
            elif self.is_background_pdf:
                eventdata = self.create_eventdata_for_bkgpdf(
                    tdm=tdm,
                    axes=self._axes)
            else:
                raise TypeError(
                    'The PDF is neither a signal nor a background PDF!')

        with TaskTimer(tl, 'Get pd for all selected events.'):
            # The call to get_pd_with_eventdata will cache the pd values.
            pd = self.get_pd_with_eventdata(
                tdm=tdm,
                params_recarray=params_recarray,
                eventdata=eventdata,
                tl=tl)

        return (pd, dict())


class PDFSet(
        HasConfig,
):
    """This class describes a set of PDF objects which are related to each other
    via different values of a set of parameters. A signal PDF usually
    consists of multiple same-kind PDFs for different signal parameters.
    In general background PDFs could have parameters, too.

    This class has the ``params_grid_set`` property holding the set of
    parameter grids. Also it holds a dictionary with the PDFs for the different
    sets of parameter values. PDF instances can be added via the :meth:`add_pdf`
    method and can be retrieved via the :meth:`get_pdf` method.
    """

    def __init__(
            self,
            param_grid_set,
            **kwargs):
        """Constructs a new PDFSet instance.

        Parameters
        ----------
        param_grid_set : instance of ParameterGrid |
                         instance of ParameterGridSet
            The instance of ParameterGridSet with the parameter grids defining
            the discrete parameter values for which the PDFs of this PDF set
            are made for.
        """
        # Call super to support multiple class inheritance.
        super().__init__(
            **kwargs)

        self.param_grid_set = param_grid_set

        self._gridparams_hash_pdf_dict = dict()

    @property
    def param_grid_set(self):
        """The ParameterGridSet instance defining the grid values of
        the different parameters.
        """
        return self._param_grid_set

    @param_grid_set.setter
    def param_grid_set(self, obj):
        if isinstance(obj, ParameterGrid):
            obj = ParameterGridSet([obj])
        if obj is not None:
            if not isinstance(obj, ParameterGridSet):
                raise TypeError(
                    'The params_grid_set property must be an instance of type '
                    'ParameterGridSet!')
        self._param_grid_set = obj

    @property
    def gridparams_list(self):
        """(read-only) The list of dictionaries of all the parameter
        permutations on the grid.
        """
        return self._param_grid_set.parameter_permutation_dict_list

    @property
    def pdf_keys(self):
        """(read-only) The list of stored PDF object keys.
        """
        return list(self._gridparams_hash_pdf_dict.keys())

    @property
    def axes(self):
        """(read-only) The PDFAxes object of one of the PDFs of this PDF set.
        All PDFs of this set are supposed to have the same axes.
        """
        key = next(iter(self._gridparams_hash_pdf_dict.keys()))
        return self._gridparams_hash_pdf_dict[key].axes

    def __contains__(self, key):
        """Checks if the given key exists in this PDFSet instance.

        Parameters
        ----------
        key : dict | int
            If a dictionary is provided, it must be the gridparams dictionary
            containing the grid parameter names and vales.
            If an integer is provided, it must be the hash of the gridparams
            dictionary.
        """
        if isinstance(key, dict):
            key = make_dict_hash(key)

        if not isinstance(key, int):
            raise TypeError(
                'The key argument must be of type dict or int! '
                f'currently its type is {classname(key)}.')

        return key in self._gridparams_hash_pdf_dict

    def __getitem__(self, key):
        """Implements the access operator ``self[gridparams_hash]``.
        """
        return self.get_pdf(key)

    def __iter__(self):
        """Returns an iterator of the PDF dictionary of this PDFSet.
        """
        return iter(self._gridparams_hash_pdf_dict)

    def items(self):
        """Returns an iterator over the (gridparams_hash, PDF) pairs of this
        PDFSet instance.
        """
        return self._gridparams_hash_pdf_dict.items()

    def values(self):
        """Returns an iterator over the PDF instances of the PDFSet instance.
        """
        return self._gridparams_hash_pdf_dict.values()

    def make_key(self, gridparams):
        """Creates the key for the given grid parameter dictionary.

        Parameters
        ----------
        gridparams : dict
            The dictionary holding the grid parameter names and values.

        Returns
        -------
        key : int
            The key for the given grid parameter dictionary.
        """
        return make_dict_hash(gridparams)

    def add_pdf(self, pdf, gridparams):
        """Adds the given PDF object for the given parameters to the internal
        registry. If this PDF set is not empty, the to-be-added PDF must have
        the same axes than the already added PDFs.

        Parameters
        ----------
        pdf : instance of PDF
            The PDF instance, that should be added
        gridparams : dict
            The dictionary with the grid parameter values, which identify
            the PDF object.

        Raises
        ------
        KeyError
            If the given PDF was already added for the given set of parameters.
        TypeError
            If any of the method's arguments has the wrong type.
        ValueError
            If the axes of the given PDFs are not the same as the axes of the
            already added PDFs.
        """
        logger = get_logger(f'{__name__}.{classname(self)}.add_pdf')

        if not isinstance(pdf, PDF):
            raise TypeError(
                'The pdf argument must be an instance of PDF!'
                f'But its type is "{classname(pdf)}!')
        if not isinstance(gridparams, dict):
            raise TypeError(
                'The gridparams argument must be of type dict!'
                f'But its type is "{classname(gridparams)}"!')

        gridparams_hash = make_dict_hash(gridparams)
        if gridparams_hash in self._gridparams_hash_pdf_dict:
            raise KeyError(
                f'The PDF with grid parameters {str(gridparams)} was '
                'already added!')

        # Check that the new PDF has the same axes than the already added PDFs.
        if len(self._gridparams_hash_pdf_dict) > 0:
            some_pdf = self._gridparams_hash_pdf_dict[
                next(iter(self._gridparams_hash_pdf_dict.keys()))]
            if not pdf.axes.is_same_as(some_pdf.axes):
                raise ValueError(
                    'The given PDF does not have the same axes than the '
                    'already added PDFs!\n'
                    f'New axes:\n{str(pdf.axes)}\n'
                    f'Old axes:\n{str(some_pdf.axes)}')

        if self._cfg.is_tracing_enabled:
            logger.debug(f'Adding PDF for gridparams {gridparams}.')

        self._gridparams_hash_pdf_dict[gridparams_hash] = pdf

    def get_pdf(self, gridparams):
        """Retrieves the PDF object for the given set of fit parameters.

        Parameters
        ----------
        gridparams : dict | int
            The dictionary with the grid parameter names and values for which
            the PDF object should get retrieved. If an integer is given, it is
            assumed to be the PDF key.

        Returns
        -------
        pdf : instance if PDF
            The PDF instance for the given parameters.

        Raises
        ------
        KeyError
            If no PDF instance was created for the given set of parameters.
        """
        if isinstance(gridparams, int):
            gridparams_hash = gridparams
        elif isinstance(gridparams, dict):
            gridparams_hash = make_dict_hash(gridparams)
        else:
            raise TypeError(
                'The gridparams argument must be of type dict or int!')

        if gridparams_hash not in self._gridparams_hash_pdf_dict:
            raise KeyError(
                'No PDF was created for the parameter set '
                f'"{str(gridparams)}"!')

        pdf = self._gridparams_hash_pdf_dict[gridparams_hash]

        return pdf

    def initialize_for_new_trial(
            self,
            tdm,
            tl=None,
            **kwargs):
        """This method is called whenever a new trial data is available. It
        calls the :meth:`~skyllh.core.pdf.PDF.initialize_for_new_trial` method
        of each PDF.

        Parameters
        ----------
        tdm : instance of TrialDataManager
            The instance of TrialDataManager holding the new trial data events.
        tl : instance of TimeLord | None
            The optional instance of TimeLord for measuring timing information.
        """
        for pdf in self._gridparams_hash_pdf_dict.values():
            pdf.initialize_for_new_trial(
                tdm=tdm,
                tl=tl,
                **kwargs)

    def assert_is_valid_for_trial_data(
            self,
            tdm,
            tl=None,
            **kwargs):
        """Checks if the PDFs of this PDFSet instance are valid for all the
        given trial data events.
        Since all PDFs should have the same axes, only the first PDF will be
        checked. It calls the
        :meth:`~skyllh.core.pdf.PDF.assert_is_valid_for_trial_data` method of
        the first :class:`~skyllh.core.pdf.PDF` instance.

        Parameters
        ----------
        tdm : instance of TrialDataManager
            The instance of TrialDataManager holding the trial data events.
        tl : instance of TimeLord | None
            The optional instance of TimeLord for measuring timing information.

        Raises
        ------
        ValueError
            If some of the data is outside the axes range of the PDF.
        """
        key = next(iter(self._gridparams_hash_pdf_dict.keys()))
        pdf = self._gridparams_hash_pdf_dict[key]
        pdf.assert_is_valid_for_trial_data(
            tdm=tdm,
            tl=tl,
            **kwargs)

    def get_pd(
            self,
            gridparams,
            tdm,
            params_recarray=None,
            tl=None):
        """Calls the ``get_pd`` method of the PDF instance that belongs to the
        given grid parameter values ``gridparams``.

        Parameters
        ----------
        gridparams : dict
            The dictionary holding the parameter values, which define PDF
            instance within this PDFSet instance.
            Note, that the parameter values must match a set of parameter grid
            values for which a PDF instance has been created and added to this
            PDFSet instance.
        tdm : instance of TrialDataManager
            The TrialDataManager instance holding the data events for which the
            probability density of the events should be calculated.
        params_recarray : instance of ndarray | None
            The numpy record ndarray holding the parameter name and values for
            each source model.

        Returns
        -------
        pd : numpy ndarray
            The 1D numpy ndarray holding the probability density values for each
            event and source.
            See :meth:`skyllh.core.pdf.PDF.get_pd` for further information.
        grads : dict
            The dictionary holding the gradient values for each global fit
            parameter.
            See :meth:`skyllh.core.pdf.PDF.get_pd` for further information.
        """
        pdf = self.get_pdf(gridparams)

        return pdf.get_pd(
            tdm=tdm,
            params_recarray=params_recarray,
            tl=tl)<|MERGE_RESOLUTION|>--- conflicted
+++ resolved
@@ -756,12 +756,8 @@
         metaclass=abc.ABCMeta,
 ):
     """This is the abstract base class for a spatial PDF model. A spatial PDF
-<<<<<<< HEAD
-    has two dimensions, dim1 (e.g. right-ascention), and dim2
+    has two dimensions, dim1 (e.g. right-ascension), and dim2
     (e.g. declination).
-=======
-    has two axes, right-ascension (ra) and declination (dec).
->>>>>>> 0caec580
     """
 
     def __init__(
@@ -777,7 +773,6 @@
 
         Parameters
         ----------
-<<<<<<< HEAD
         dim1_name : str
             The name of the first dimension. This must match the data field name
             for this dimension.
@@ -790,12 +785,6 @@
         dim2_range : 2-element tuple
             The tuple specifying the range of the second dimension this PDF
             covers.
-=======
-        ra_range : 2-element tuple
-            The tuple specifying the right-ascension range this PDF covers.
-        dec_range : 2-element tuple
-            The tuple specifying the declination range this PDF covers.
->>>>>>> 0caec580
         """
         super().__init__(**kwargs)
 
@@ -814,18 +803,10 @@
             self,
             tdm,
             tl=None,
-<<<<<<< HEAD
             **kwargs,
     ):
         """Checks if this spatial PDF is valid for all the given trial data.
         It checks if all the data is within the ranges of the its dimensions.
-=======
-            **kwargs):
-        """Checks if this spatial PDF is valid for all the given experimental
-        data.
-        It checks if all the data is within the right-ascension and declination
-        range.
->>>>>>> 0caec580
 
         Parameters
         ----------
@@ -833,24 +814,17 @@
             The instance of TrialDataManager holding the trial data.
             The following data fields must exist:
 
-<<<<<<< HEAD
             - ``dim1_name`` : float
                 The trial event data value of the first dimension.
             - ``dim2_name`` : float
                 The trial event data value of the second dimension.
-=======
-            - 'ra' : float
-                The right-ascension of the data event.
-            - 'dec' : float
-                The declination of the data event.
->>>>>>> 0caec580
+
         tl : instance of TimeLord | None
             The optional instance of TimeLord for measuring timing information.
 
         Raises
         ------
         ValueError
-<<<<<<< HEAD
             If some of the data is outside the ranges of its dimensions.
         """
         for dim_axis in (self.axes[0], self.axes[1]):
@@ -859,28 +833,6 @@
                 raise ValueError(
                     f'Some data is outside the {dim_axis.name} range '
                     f'({dim_axis.vmin:.3f}, {dim_axis.vmax:.3f})!')
-=======
-            If some of the data is outside the right-ascension or declination
-            range.
-        """
-        ra_axis = self.axes['ra']
-        dec_axis = self.axes['dec']
-
-        ra = tdm.get_data('ra')
-        dec = tdm.get_data('dec')
-
-        # Check if all the data is within the right-ascension range.
-        if np.any((ra < ra_axis.vmin) | (ra > ra_axis.vmax)):
-            raise ValueError(
-                'Some data is outside the right-ascension range '
-                f'({ra_axis.vmin:.3f}, {ra_axis.vmax:.3f})!')
-
-        # Check if all the data is within the declination range.
-        if np.any((dec < dec_axis.vmin) | (dec > dec_axis.vmax)):
-            raise ValueError(
-                'Some data is outside the declination range '
-                f'({dec_axis.vmin:.3f}, {dec_axis.vmax:.3f})!')
->>>>>>> 0caec580
 
 
 class EnergyPDF(
