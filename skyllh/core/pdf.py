--- conflicted
+++ resolved
@@ -1702,17 +1702,10 @@
 
         return pdf
 
-<<<<<<< HEAD
     def initialize_for_new_trial(
             self,
             tdm,
             tl=None,
-=======
-class MultiDimGridPDFSet(PDFSet, PDF):
-    def __init__(
-            self, param_set, param_grid_set, gridparams_pdfs,
-            interpolmethod=None, pdf_type=MultiDimGridPDF,
->>>>>>> dded80e9
             **kwargs):
         """This method is called whenever a new trial data is available. It
         calls the :meth:`~skyllh.core.pdf.PDF.initialize_for_new_trial` method
@@ -1731,7 +1724,6 @@
                 tl=tl,
                 **kwargs)
 
-<<<<<<< HEAD
     def assert_is_valid_for_trial_data(
             self,
             tdm,
@@ -1743,107 +1735,6 @@
         checked. It calls the
         :meth:`~skyllh.core.pdf.PDF.assert_is_valid_for_trial_data` method of
         the first :class:`~skyllh.core.pdf.PDF` instance.
-=======
-        Returns
-        -------
-        prob : (N_events,)-shaped 1D ndarray
-            The probability values for each event.
-        grads : (N_fitparams,N_events)-shaped 2D ndarray
-            The PDF gradients w.r.t. the PDF fit parameters for each event.
-        """
-        # Create the ndarray for the event data that is needed for the
-        # ``MultiDimGridPDF.get_prob_with_eventdata`` method.
-        if(isinstance(self, IsSignalPDF)):
-            # Evaluate the relevant quantities for
-            # all events and sources (relevant for stacking analyses).
-            if tdm.src_ev_idxs is not None:
-                (src_idxs, ev_idxs) = tdm.src_ev_idxs
-                eventdata = np.array(
-                    [
-                        # Check `psi` axis name.
-                        tdm.get_data(axis.name)
-                        if ('psi' in axis.name)
-
-                        # Check `src` axis name.
-                        else tdm.get_data(axis.name)[src_idxs]
-                        if ('src' in axis.name)
-
-                        # Default case.
-                        else tdm.get_data(axis.name)[ev_idxs]
-                        for axis in self.axes
-                    ]
-                ).T
-            else:
-                n_src = len(tdm.get_data('src_array')['ra'])
-                l_ev = len(tdm.get_data('ra'))
-                eventdata = np.array(
-                    [
-                        # Check `psi` axis name.
-                        tdm.get_data(axis.name)
-                        if ('psi' in axis.name)
-
-                        # Check `src` axis name.
-                        else tdm.get_data(axis.name)
-                        if (('src' in axis.name) and (n_src == 1))
-                        else np.repeat(tdm.get_data(axis.name), l_ev)
-                        if (('src' in axis.name) and (n_src != 1))
-
-                        # Default case.
-                        else np.tile(tdm.get_data(axis.name), n_src)
-                        for axis in self.axes
-                    ]
-                ).T
-
-        elif (isinstance(self, IsBackgroundPDF)):
-            eventdata = np.array([tdm.get_data(axis.name)
-                                  for axis in self.axes]).T
-
-        # Get the interpolated PDF values for the arbitrary parameter values.
-        # The (D,N_events)-shaped grads_ ndarray contains the gradient of the
-        # probability density w.r.t. each of the D parameters, which are defined
-        # by the param_grid_set. The order of the D gradients is the same as
-        # the parameter grids.
-        with TaskTimer(tl, 'Get signal PDFs for all events.'):
-            (prob, grads_) = self._interpolmethod_instance.get_value_and_gradients(
-                tdm, eventdata, params)
-
-        # Handle the special (common) case were there is only one fit parameter
-        # and it coincides with the only grid parameter of this PDFSet.
-        fitparams = self.param_set.floating_params
-        params_grid_set_pnames = self.param_grid_set.parameter_names
-
-        if((len(fitparams) == 1) and (len(params_grid_set_pnames) == 1) and
-           (params_grid_set_pnames[0] == fitparams[0].name)):
-            return (prob, grads_)
-
-        # Create an array for the gradients, which will only contain the
-        # gradients for the fit (floating) parameters.
-        grads = np.zeros((len(fitparams), prob.shape[0]), dtype=np.float64)
-
-        # Create a dictionary to map the name of the grid parameter to its
-        # index.
-        paramgridset_pname_to_pidx = dict(
-            [(pname, pidx) for (pidx, pname) in
-             enumerate(params_grid_set_pnames)])
-
-        for (pidx, fitparam) in enumerate(fitparams):
-            pname = fitparam.name
-            # Check if the fit parameter is part of the PDFSet's grid
-            # parameters. If so, the gradient is provided by the interpolation
-            # method. If not, the gradient is zero for this fit parameter.
-            if(pname in paramgridset_pname_to_pidx):
-                grads[pidx] = grads_[paramgridset_pname_to_pidx[pname]]
-
-        return (prob, grads)
-
-
-class MappedMultiDimGridPDFSet(PDFSet, PDF):
-    def __init__(
-            self, param_grid_set, gridparams_pdfs, src_hypo_group_manager,
-            pdf_type=MultiDimGridPDF, **kwargs):
-        """Creates a new MappedMultiDimGridPDFSet instance, which holds a set of
-        MultiDimGridPDF instances, one for each point of a parameter grid set.
->>>>>>> dded80e9
 
         Parameters
         ----------
@@ -1890,7 +1781,6 @@
 
         Returns
         -------
-<<<<<<< HEAD
         pd : numpy ndarray
             The 1D numpy ndarray holding the probability density values for each
             event and source.
@@ -1905,83 +1795,4 @@
         return pdf.get_pd(
             tdm=tdm,
             params_recarray=params_recarray,
-            tl=tl)
-=======
-        prob : (N_events,)-shaped 1D ndarray
-            The probability values for each event.
-        grads : (N_fitparams,N_events)-shaped 2D ndarray
-            The PDF gradients w.r.t. the PDF fit parameters for each event.
-        """
-        # Create the ndarray for the event data that is needed for the
-        # ``MultiDimGridPDF.get_prob_with_eventdata`` method.
-        if(isinstance(self, IsSignalPDF)):
-            # Evaluate the relevant quantities for
-            # all events and sources (relevant for stacking analyses).
-            if tdm.src_ev_idxs is not None:
-                (src_idxs, ev_idxs) = tdm.src_ev_idxs
-                eventdata = np.array(
-                    [
-                        # Check `psi` axis name.
-                        tdm.get_data(axis.name)
-                        if ('psi' in axis.name)
-
-                        # Check `src` axis name.
-                        else tdm.get_data(axis.name)[src_idxs]
-                        if ('src' in axis.name)
-
-                        # Default case.
-                        else tdm.get_data(axis.name)[ev_idxs]
-                        for axis in self.axes
-                    ]
-                ).T
-            else:
-                n_src = len(tdm.get_data('src_array')['ra'])
-                l_ev = len(tdm.get_data('ra'))
-                eventdata = np.array(
-                    [
-                        # Check `psi` axis name.
-                        tdm.get_data(axis.name)
-                        if ('psi' in axis.name)
-
-                        # Check `src` axis name.
-                        else tdm.get_data(axis.name)
-                        if (('src' in axis.name) and (n_src == 1))
-                        else np.repeat(tdm.get_data(axis.name), l_ev)
-                        if (('src' in axis.name) and (n_src != 1))
-
-                        # Default case.
-                        else np.tile(tdm.get_data(axis.name), n_src)
-                        for axis in self.axes
-                    ]
-                ).T
-
-                # Construct `src_idxs` for masking with `fluxmodel_mask`.
-                src_idxs = np.repeat(np.arange(n_src), l_ev)
-
-        elif (isinstance(self, IsBackgroundPDF)):
-            eventdata = np.array([tdm.get_data(axis.name)
-                                  for axis in self.axes]).T
-
-        # Get the interpolated PDF values for the arbitrary parameter values.
-        # The (D,N_events)-shaped grads ndarray contains the gradient of the
-        # probability density w.r.t. each of the D parameters, which are defined
-        # by the param_grid_set. The order of the D gradients is the same as
-        # the parameter grids.
-
-        # Iterate over fluxmodels in `fluxmodel_to_source_mapping` list.
-        prob = np.zeros(eventdata.shape[0])
-        grads = np.zeros(eventdata.shape[0])
-        for (fluxmodel_hash, src_list) in self.fluxmodel_to_source_mapping:
-            # Mask for selecting events corresponding to specific flux.
-            fluxmodel_mask = np.isin(src_idxs, src_list)
-
-            # Pass params in case normalization function depends on it.
-            # KDE normalization function does not depend on params.
-            with TaskTimer(tl, 'Get signal PDFs for specific flux events.'):
-                prob_i = self.get_pdf(fluxmodel_hash).get_prob_with_eventdata(
-                    tdm, params, eventdata[fluxmodel_mask])
-
-            prob[fluxmodel_mask] = prob_i
-
-        return (prob, grads)
->>>>>>> dded80e9
+            tl=tl)