# -*- coding: utf-8 -*-

"""The llhratio module provides classes implementing the log-likelihood ratio
functions. In general these should be detector independent, because they
implement the pure math of the log-likelihood ratio function.
"""

from __future__ import division

import abc
import numpy as np

from skyllh.core.config import CFG
from skyllh.core.debugging import get_logger
from skyllh.core.py import (
    classname,
    int_cast,
    issequence,
    issequenceof,
    float_cast
)
from skyllh.core.dataset_signal_weights import (
    DatasetSignalWeights,
)
from skyllh.core.source_hypothesis import SourceHypoGroupManager
from skyllh.core.trialdata import TrialDataManager
from skyllh.core.detsigyield import DetSigYield
from skyllh.core.minimizer import (
    Minimizer,
    NR1dNsMinimizerImpl,
    NRNsScan2dMinimizerImpl
)
from skyllh.core.parameters import (
    ParameterModelMapper,
)
from skyllh.core.pdfratio import (
    PDFRatio,
    SingleSourcePDFRatioArrayArithmetic
)
from skyllh.core.timing import TaskTimer
from skyllh.core.model import SourceModel


logger = get_logger(__name__)


class LLHRatio(object, metaclass=abc.ABCMeta):
    """Abstract base class for a log-likelihood (LLH) ratio function.
    """

    def __init__(
            self,
            pmm,
            minimizer,
            **kwargs):
        """Creates a new LLH ratio function instance.

        Parameters
        ----------
        pmm : instance of ParameterModelMapper
            The instance of ParameterModelMapper providing the mapping of
            global floating parameters to individual models.
        minimizer : instance of Minimizer
            The Minimizer instance that should be used to minimize the negative
            of this log-likelihood ratio function.
        """
        super().__init__(**kwargs)

        self.pmm = pmm
        self.minimizer = minimizer

    @property
    def pmm(self):
        """The ParameterModelMapper instance providing the mapping of
        global floating parameters to individual models.
        """
        return self._pmm
    @pmm.setter
    def pmm(self, mapper):
        if not isinstance(mapper, ParameterModelMapper):
            raise TypeError(
                'The pmm property must be an instance of '
                'ParameterModelMapper!')
        self._pmm = mapper

    @property
    def minimizer(self):
        """The Minimizer instance used to minimize the negative of the
        log-likelihood ratio function.
        """
        return self._minimizer
    @minimizer.setter
    def minimizer(self, minimizer):
        if(not isinstance(minimizer, Minimizer)):
            raise TypeError(
                'The minimizer property must be an instance of Minimizer!')
        self._minimizer = minimizer

    def initialize_for_new_trial(self, tl=None):
        """This method will be called by the Analysis class after new trial data
        has been initialized to the trial data manager. Derived classes can make
        use of this call hook to perform LLHRatio specific trial initialization.

        Parameters
        ----------
        tl : TimeLord | None
            The optional TimeLord instance to use for timing measurements.
        """
        pass

    @abc.abstractmethod
    def evaluate(self, gflp_values, tl=None):
        """This method evaluates the LLH ratio function for the given set of
        fit parameter values.

        Parameters
        ----------
        gflp_values : numpy 1D ndarray
            The ndarray holding the current values of the global floating
            parameters.
        tl : TimeLord | None
            The optional TimeLord instance to use for measuring timeing.

        Returns
        -------
        log_lambda : float
            The calculated log-lambda value.
        grads : (N_fitparams,)-shaped 1D ndarray
            The ndarray holding the gradient value for each global floating
            parameter.
        """
        pass

    def maximize(self, rss, tl=None):
        """Maximize the log-likelihood ratio function, by using the ``evaluate``
        method.

        Parameters
        ----------
        rss : RandomStateService instance
            The RandomStateService instance to draw random numbers from.
            This is needed to generate random parameter initial values.
        tl : TimeLord instance | None
            The optional TimeLord instance that should be used to time the
            maximization process.

        Returns
        -------
        log_lambda_max : float
            The (maximum) value of the log-likelihood ratio (log_lambda)
            function for the best fit parameter values.
        gflp_values : (N_fitparam)-shaped 1D ndarray
            The ndarray holding the values of the global floating parameters.
        status : dict
            The dictionary with status information about the maximization
            process, i.e. from the minimizer.
        """
        tracing = CFG['debugging']['enable_tracing']

        # Define the negative llhratio function, that will get minimized.
        self_evaluate = self.evaluate
        def negative_llhratio_func(gfp_values, func_stats, tl=None):
            func_stats['n_calls'] += 1
            with TaskTimer(tl, 'Evaluate llh-ratio function.'):
                (f, grads) = self_evaluate(gfp_values, tl=tl)
                if tracing: logger.debug(
                    f'LLH-ratio func value f={f:g}, grads={str(grads)}')
            return (-f, -grads)

        minimize_kwargs = {'func_provides_grads': True}

        func_stats = {'n_calls': 0}
        with TaskTimer(tl, 'Minimize -llhratio function.'):
            (gflp_values, fmin, status) = self._minimizer.minimize(
                rss=rss,
                paramset=self._pmm.global_paramset,
                func=negative_llhratio_func,
                args=(func_stats,tl),
                kwargs=minimize_kwargs)
        log_lambda_max = -fmin
        status['n_llhratio_func_calls'] = func_stats['n_calls']

        logger.debug(
            f'Maximized LLH ratio function with '
            f'{status["n_llhratio_func_calls"]:d} calls')

        return (log_lambda_max, gflp_values, status)


class TCLLHRatio(LLHRatio, metaclass=abc.ABCMeta):
    """Abstract base class for a log-likelihood (LLH) ratio function with two
    components, i.e. signal and background.
    """

    def __init__(
            self,
            pmm,
            minimizer,
            mean_n_sig_0,
            **kwargs):
        """Creates a new two-component LLH ratio function instance.

        Parameters
        ----------
        pmm : instance of ParameterModelMapper
            The instance of ParameterModelMapper providing the mapping of
            global floating parameters to individual models.
        minimizer : instance of Minimizer
            The Minimizer instance that should be used to minimize the negative
            of this log-likelihood ratio function.
        mean_n_sig_0 : float
            The fixed mean number of signal events for the null-hypothesis.
        """
        super().__init__(
            pmm=pmm,
            minimizer=minimizer,
            **kwargs)

        self.mean_n_sig_0 = mean_n_sig_0

    @property
    def mean_n_sig_0(self):
        """The parameter value for the mean number of signal events of the
        null-hypothesis.
        """
        return self._mean_n_sig_0
    @mean_n_sig_0.setter
    def mean_n_sig_0(self, v):
        v = float_cast(
            v,
            'The mean_n_sig_0 property must be castable to a float value!')
        self._mean_n_sig_0 = v

    @abc.abstractmethod
    def calculate_ns_grad2(self, gflp_values, ns_pidx):
        """This method is supposed to calculate the second derivative of the
        log-likelihood ratio function w.r.t. the fit parameter ns, the number
        of signal events in the data set.

        Parameters
        ----------
        gflp_values : numpy (N_fitparams,)-shaped 1D ndarray
            The ndarray holding the current values of the global floating
            parameters.
        ns_pidx : int
            The index of the global ns floating parameter.

        Returns
        -------
        nsgrad2 : float
            The second derivative w.r.t. ns of the log-likelihood ratio function
            for the given fit parameter values.
        """
        pass

    def maximize(self, rss, tl=None):
        """Maximizes this log-likelihood ratio function, by minimizing its
        negative.
        This method has a special implementation when a 1D Newton-Rapson
        minimizer is used. In that case only the first and second derivative
        of the log-likelihood ratio function is calculated.

        Parameters
        ----------
        rss : RandomStateService instance
            The RandomStateService instance that should be used to draw random
            numbers from. It is used by the minimizer to generate random
            fit parameter initial values.
        tl : TimeLord instance | None
            The optional TimeLord instance that should be used to time the
            maximization of the LLH-ratio function.

        Returns
        -------
        log_lambda_max : float
            The (maximum) value of the log-likelihood ratio (log_lambda)
            function for the best fit parameter values.
        gflp_values : (N_fitparam)-shaped 1D ndarray
            The ndarray holding the global floating parameter values.
        status : dict
            The dictionary with status information about the maximization
            process, i.e. from the minimizer.
        """
        if(isinstance(self._minimizer.minimizer_impl, NR1dNsMinimizerImpl) or
           isinstance(self._minimizer.minimizer_impl, NRNsScan2dMinimizerImpl)):
            # Define the negative llhratio function, that will get minimized
            # when using the Newton-Rapson 1D minimizer for llhratio functions
            # depending solely on ns.
            self__evaluate = self.evaluate
            self__calculate_ns_grad2 = self.calculate_ns_grad2

            global_paramset = self._pmm.global_paramset

            # Determine the floating parameter index of the ns parameter.
            ns_pidx = global_paramset.get_floating_pidx(param_name='ns')

            def negative_llhratio_func_nr1d_ns(gflp_values, tl):
                with TaskTimer(tl, 'Evaluate llh-ratio function.'):
                    (f, grads) = self__evaluate(gflp_values, tl=tl)
                with TaskTimer(tl, 'Calculate 2nd derivative of llh-ratio '
                        'function w.r.t. ns'):
                    grad2_ns = self__calculate_ns_grad2(
                        gflp_values=gflp_values,
                        ns_pidx=ns_pidx)

                return (-f, -grads[ns_pidx], -grad2_ns)

            (gflp_values, fmin, status) = self._minimizer.minimize(
                rss=rss,
                paramset=global_paramset,
                func=negative_llhratio_func_nr1d_ns,
                args=(tl,))
            log_lambda_max = -fmin

            return (log_lambda_max, gflp_values, status)

        return super().maximize(rss, tl=tl)


class SingleDatasetTCLLHRatio(TCLLHRatio, metaclass=abc.ABCMeta):
    """Abstract base class for a log-likelihood (LLH) ratio function with two
    components, i.e. signal and background, for a single data set.
    """

    def __init__(
            self,
            pmm,
            minimizer,
            shg_mgr,
            tdm,
            mean_n_sig_0,
            **kwargs):
        """Creates a new two-component LLH ratio function instance for a single
        data set.

        Parameters
        ----------
        pmm : instance of ParameterModelMapper
            The instance of ParameterModelMapper providing the mapping of
            global floating parameters to individual models.
        minimizer : instance of Minimizer
            The Minimizer instance that should be used to minimize the negative
            of this log-likelihood ratio function.
        shg_mgr : SourceHypoGroupManager instance
            The SourceHypoGroupManager instance that defines the source
            hypothesis groups.
        tdm : instance of TrialDataManager
            The instance of TrialDataManager that holds the trial event data and
            additional data fields for this LLH ratio function.
        mean_n_sig_0 : float
            The fixed mean number of signal events for the null-hypothesis.
        """
        super().__init__(
            pmm=pmm,
            minimizer=minimizer,
            mean_n_sig_0=mean_n_sig_0,
            **kwargs)

        self.shg_mgr = shg_mgr
        self.tdm = tdm

        # Calculate the data fields that solely depend on source parameters.
        self._tdm.calculate_source_data_fields(self.shg_mgr)

    @property
    def shg_mgr(self):
        """The SourceHypoGroupManager instance that defines the source
        hypothesis groups.
        """
        return self._shg_mgr
    @shg_mgr.setter
    def shg_mgr(self, mgr):
        if(not isinstance(mgr, SourceHypoGroupManager)):
            raise TypeError(
                'The shg_mgr property must be an instance of '
                'SourceHypoGroupManager!')
        self._shg_mgr = mgr

    @property
    def tdm(self):
        """The TrialDataManager instance that holds the trial event data and
        additional data fields for this LLH ratio function.
        """
        return self._tdm
    @tdm.setter
    def tdm(self, manager):
        if(not isinstance(manager, TrialDataManager)):
            raise TypeError(
                'The tdm property must be an instance of TrialDataManager!')
        self._tdm = manager

    def change_source_hypo_group_manager(self, shg_mgr):
        """Changes the source hypothesis group manager of this two-component LLH
        ratio function.

        Parameters
        ----------
        shg_mgr : SourceHypoGroupManager instance
            The new SourceHypoGroupManager instance.
        """
        self.shg_mgr = shg_mgr
        self._tdm.change_source_hypo_group_manager(shg_mgr)


class ZeroSigH0SingleDatasetTCLLHRatio(SingleDatasetTCLLHRatio):
    """This class implements a two-component (TC) log-likelihood (LLH) ratio
    function for a single data assuming zero signal for the null-hypothesis.
    The log-likelihood-ratio function uses a list of independent PDF ratio
    instances.
    """
    # The (1 + alpha)-threshold float value for which the log-likelihood ratio
    # function of a single event should get approximated by a Taylor expansion.
    # This is to prevent a divergence of the log-function for each event, where
    # (1 + alpha_i) < (1 + alpha).
    # This setting is implemented as a class type member instead of a class
    # instance member, because it is supposed to be the same for all instances.
    _one_plus_alpha = 1e-3

    def __init__(
            self,
            pmm,
            minimizer,
            shg_mgr,
            tdm,
            pdfratios,
            **kwargs):
        """Constructor of the two-component log-likelihood ratio function.

        Parameters
        ----------
        pmm : instance of ParameterModelMapper
            The instance of ParameterModelMapper providing the mapping of
            global floating parameters to individual models.
        minimizer : instance of Minimizer
            The Minimizer instance that should be used to minimize the negative
            of this log-likelihood ratio function.
        shg_mgr : instance of SourceHypoGroupManager
            The SourceHypoGroupManager instance that defines the source
            hypothesis groups.
        tdm : instance of TrialDataManager
            The instance of TrialDataManager that holds the trial event data and
            additional data fields for this LLH ratio function.
        pdfratios : sequence of PDFRatio
            The sequence of PDFRatio instances. A PDFRatio instance might depend
            on none, one, or several fit parameters.
        """
        super().__init__(
            pmm=pmm,
            minimizer=minimizer,
            shg_mgr=shg_mgr,
            tdm=tdm,
            mean_n_sig_0=0,
            **kwargs)

        self.pdfratio_list = pdfratios

        # Define cache variables for the evaluate method to store values needed
        # for a possible calculation of the second derivative w.r.t. ns of the
        # log-likelihood ratio function.
        self._cache_gflp_values = None
        self._cache_nsgrad_i = None

    @SingleDatasetTCLLHRatio.mean_n_sig_0.setter
    def mean_n_sig_0(self, v):
        SingleDatasetTCLLHRatio.mean_n_sig_0.fset(self, v)
        if(self._mean_n_sig_0 != 0):
            raise ValueError(
                f'The {classname(self)} class is only valid for '
                f'mean_n_sig_0 = 0!')

    @property
    def pdfratio_list(self):
        """The list of PDFRatio instances.
        """
        return self._pdfratio_list
    @pdfratio_list.setter
    def pdfratio_list(self, seq):
        if(not issequenceof(seq, PDFRatio)):
            raise TypeError(
                'The pdfratio_list property must be a sequence of PDFRatio '
                'instances!')
        self._pdfratio_list = list(seq)

    def calculate_log_lambda_and_grads(
            self, gflp_values, N, ns_pidx, ns, Xi, dXi_ps):
        """Calculates the log(Lambda) value and its gradient for each global fit
        parameter. This calculation is source and detector independent.

        Parameters
        ----------
        gflp_values : numpy (N_fitparams+1)-shaped 1D ndarray
            The ndarray holding the current values of the fit parameters.
            By definition, the first element is the fit parameter for the number
            of signal events, ns.
            These numbers are used as cache key to validate the ``nsgrad_i``
            values for the given fit parameter values for a possible later
            calculation of the second derivative w.r.t. ns of the log-likelihood
            ratio function.
        N : int
            The total number of events.
        ns_pidx : int
            The index of the global floating parameter ns.
        ns : float
            The current fit parameter value for ns.
        Xi : numpy (n_selected_events,)-shaped 1D ndarray
            The X value of each selected event.
        dXi_ps : numpy (N_fitparams,n_selected_events)-shaped 2D ndarray
            The derivative value for each fit parameter ps of each event's X
            value.

        Returns
        -------
        log_lambda : float
            The value of the log-likelihood ratio function.
        grads : 1D numpy (N_fitparams+1,)-shaped ndarray
            The gradient value of log_lambda for each fit parameter.
            The first element is the gradient for ns.
        """
        tracing = CFG['debugging']['enable_tracing']

        # Get the number of selected events.
        Nprime = len(Xi)

        if(tracing):
            logger.debug(
                f'N={N:d}, Nprime={Nprime:d}')

        one_plus_alpha = ZeroSigH0SingleDatasetTCLLHRatio._one_plus_alpha

        alpha = one_plus_alpha - 1
        alpha_i = ns*Xi

        # Create a mask for events which have a stable non-diverging
        # log-function argument, and an inverted mask thereof.
        stablemask = alpha_i > alpha
        unstablemask = ~stablemask
        if(tracing):
            logger.debug(
                '# of events doing Taylor expansion for (unstable events): '
                f'{np.count_nonzero(unstablemask):d}')

        # Allocate memory for the log_lambda_i values.
        log_lambda_i = np.empty_like(alpha_i, dtype=np.float64)

        # Calculate the log_lambda_i value for the numerical stable events.
        log_lambda_i[stablemask] = np.log1p(alpha_i[stablemask])
        # Calculate the log_lambda_i value for the numerical unstable events.
        tildealpha_i = (alpha_i[unstablemask] - alpha) / one_plus_alpha
        log_lambda_i[unstablemask] = np.log1p(alpha) + tildealpha_i - 0.5*tildealpha_i**2

        # Calculate the log_lambda value and account for pure background events.
        log_lambda = np.sum(log_lambda_i) + (N - Nprime)*np.log1p(-ns/N)

        # Calculate the gradient for each fit parameter.
        grads = np.empty((dXi_ps.shape[0]+1,), dtype=np.float64)

        # Pre-calculate value that is used twice for the gradients of the
        # numerical stable events.
        one_over_one_plus_alpha_i_stablemask = 1 / (1 + alpha_i[stablemask])

        # For ns.
        nsgrad_i = np.empty_like(alpha_i, dtype=np.float64)
        nsgrad_i[stablemask] = Xi[stablemask] * one_over_one_plus_alpha_i_stablemask
        nsgrad_i[unstablemask] = (1 - tildealpha_i)*Xi[unstablemask] / one_plus_alpha
        # Cache the nsgrad_i values for a possible later calculation of the
        # second derivative w.r.t. ns of the log-likelihood ratio function.
        # Note: We create a copy of the gflp_values array here to make sure
        #       that the values don't get changed outside this method before the
        #       calculate_ns_grad2 method is called.
        self._cache_gflp_values = gflp_values.copy()
        self._cache_nsgrad_i = nsgrad_i
        # Calculate the first derivative w.r.t. ns.
        grads[ns_pidx] = np.sum(nsgrad_i) - (N - Nprime)/(N - ns)

        # For each other fit parameter.
        # For all numerical stable events.
        m = np.ones((len(grads),), dtype=bool)
        m[ns_pidx] = False
        grads[m] = np.sum(ns * one_over_one_plus_alpha_i_stablemask * dXi_ps[:,stablemask], axis=1)
        # For all numerical unstable events.
        grads[m] += np.sum(ns*(1 - tildealpha_i)*dXi_ps[:,unstablemask] / one_plus_alpha, axis=1)

        return (log_lambda, grads)

    def calculate_ns_grad2(self, gflp_values, ns_pidx):
        """Calculates the second derivative w.r.t. ns of the log-likelihood
        ratio function.
        This method tries to use cached values for the first derivative
        w.r.t. ns of the log-likelihood ratio function for the individual
        events. If cached values don't exist or do not match the given fit
        parameter values, they will get calculated automatically by calling the
        evaluate method with the given fit parameter values.

        Parameters
        ----------
        gflp_values : numpy (N_fitparams+1)-shaped 1D ndarray
            The ndarray holding the current values of the global floating
            parameters.
        ns_pidx : int
            The parameter index of the global floating parameter ns.

        Returns
        -------
        nsgrad2 : float
            The second derivative w.r.t. ns of the log-likelihood ratio function
            for the given fit parameter values.
        """
        # Check if the cached nsgrad_i values match the given gflp_values.
        if((self._cache_gflp_values is None) or
           (not np.all(self._cache_gflp_values == gflp_values))):
            # Calculate the cache values by evaluating the log-likelihood ratio
            # function.
            self.evaluate(gflp_values)

        ns = gflp_values[ns_pidx]
        Nprime = self._tdm.n_selected_events
        N = Nprime + self._tdm.n_pure_bkg_events

        nsgrad2 = -np.sum(self._cache_nsgrad_i**2) - (N - Nprime)/(N - ns)**2

        return nsgrad2


class SingleSourceZeroSigH0SingleDatasetTCLLHRatio(
        ZeroSigH0SingleDatasetTCLLHRatio):
    """This class implements a 2-component, i.e. signal and background,
    log-likelihood ratio function for a single data set. The
    log-likelihood-ratio function assumes a zero signal null-hypothesis and uses
    a list of independent PDFRatio instances assuming a single source.
    """

    def __init__(
            self,
            pmm,
            minimizer,
            shg_mgr,
            tdm,
            pdfratios,
            **kwargs):
        """Constructor for creating a 2-component, i.e. signal and background,
        log-likelihood ratio function assuming a single source.

        Parameters
        ----------
        pmm : instance of ParameterModelMapper
            The instance of ParameterModelMapper providing the mapping of
            global floating parameters to individual models.
        minimizer : instance of Minimizer
            The Minimizer instance that should be used to minimize the negative
            of this log-likelihood ratio function.
        shg_mgr : instance of SourceHypoGroupManager
            The SourceHypoGroupManager instance that defines the source
            hypothesis groups.
        tdm : instance of TrialDataManager
            The instance of TrialDataManager that holds the trial event data and
            additional data fields for this LLH ratio function.
        pdfratios : list of PDFRatio
            The list of PDFRatio instances. A PDFRatio instance might depend on
            none, one, or several fit parameters.
        """
        super().__init__(
            pmm=pmm,
            minimizer=minimizer,
            shg_mgr=shg_mgr,
            tdm=tdm,
            pdfratios=pdfratios,
            **kwargs)

        if pmm.n_sources != 1:
            raise RuntimeError(
                f'The LLH ratio function class {classname(self)} can handle '
                f'only a single source!')

        # Construct a PDFRatio array arithmetic object specialized for a single
        # source. This will pre-calculate the PDF ratio values for all PDF ratio
        # instances, which do not depend on any floating parameters.
        self._pdfratioarray = SingleSourcePDFRatioArrayArithmetic(
            self._pdfratio_list,
            self._src_fitparam_mapper.fitparamset.fitparam_list)

    def initialize_for_new_trial(self, tl=None):
        """Initializes the log-likelihood ratio function for a new trial.

        Parameters
        ----------
        tl : TimeLord | None
            The optional TimeLord instance that should be used for timing
            measurements.
        """
        self._pdfratioarray.initialize_for_new_trial(self._tdm)

    def evaluate(self, fitparam_values, tl=None):
        """Evaluates the log-likelihood ratio function for the given set of
        data events.

        Parameters
        ----------
        fitparam_values : numpy (N_fitparams+1)-shaped 1D ndarray
            The ndarray holding the current values of the fit parameters.
            By definition, the first element is the floating parameter for the
            number of signal events, ns.
        tl : TimeLord instance | None
            The optional TimeLord instance to measure the timing of evaluating
            the LLH ratio function.

        Returns
        -------
        log_lambda : float
            The calculated log-lambda value.
        grads : (N_fitparams+1,)-shaped 1D ndarray
            The ndarray holding the gradient value of log_lambda for each fit
            parameter and ns.
            The first element is the gradient for ns.
        """
        tracing = CFG['debugging']['enable_tracing']

        # Define local variables to avoid (.)-lookup procedure.
        tdm = self._tdm
        pdfratioarray = self._pdfratioarray

        # Determine the index of the global floating parameter ns.
        ns_pidx = self._pmm.global_paramset.get_floating_pidx(
            param_name='ns')
        if ns_pidx != 0:
            raise RuntimeError(
                f'The global floating parameter "ns" must be the first '
                f'floating parameter! But its index is {ns_pidx}!')

        ns = fitparam_values[0]

        N = tdm.n_events

        # Create the fitparams dictionary with the fit parameter names and
        # values.
        with TaskTimer(tl, 'Create fitparams dictionary.'):
            fitparams = self._src_fitparam_mapper.get_src_fitparams(
                fitparam_values[1:])

        # Calculate the data fields that depend on fit parameter values.
        with TaskTimer(tl, 'Calc fit param dep data fields.'):
            tdm.calculate_fitparam_data_fields(
                self._src_hypo_group_manager, fitparams)

        # Calculate the PDF ratio values of all PDF ratio objects, which depend
        # on any fit parameter.
        with TaskTimer(tl, 'Calc pdfratio values.'):
            pdfratioarray.calculate_pdfratio_values(tdm, fitparams, tl=tl)

        # Calculate the product of all the PDF ratio values for each (selected)
        # event.
        with TaskTimer(tl, 'Calc pdfratio value product Ri'):
            Ri = pdfratioarray.get_ratio_product()

        # Calculate Xi for each (selected) event.
        Xi = (Ri - 1.) / N
        if(tracing):
            logger.debug('dtype(Xi)={:s}'.format(str(Xi.dtype)))

        # Calculate the gradients of Xi for each fit parameter (without ns).
        dXi_ps = np.empty((len(fitparam_values)-1,len(Xi)), dtype=np.float64)
        for (idx, fitparam_value) in enumerate(fitparam_values[1:]):
            fitparam_name = self._src_fitparam_mapper.get_src_fitparam_name(idx)

            dRi = np.zeros((len(Xi),), dtype=np.float64)
            for (num_k) in np.arange(len(pdfratioarray._pdfratio_list)):
                # Get the PDFRatio instance from which we need the derivative from.
                pdfratio = pdfratioarray.get_pdfratio(num_k)
                # Calculate the derivative of Ri.
                dRi += pdfratio.get_gradient(tdm, fitparams, fitparam_name) * pdfratioarray.get_ratio_product(excluded_idx=num_k)

            # Calculate the derivative of Xi w.r.t. the fit parameter.
            dXi_ps[idx] = dRi / N

        if(tracing):
            logger.debug(
                '{:s}.evaluate: N={:d}, Nprime={:d}, ns={:.3f}, '.format(
                    classname(self), N, len(Xi), ns))

        with TaskTimer(tl, 'Calc logLamds and grads'):
            (log_lambda, grads) = self.calculate_log_lambda_and_grads(
                fitparam_values, N, ns_pidx, ns, Xi, dXi_ps)

        return (log_lambda, grads)


class MultiSourceZeroSigH0SingleDatasetTCLLHRatio(
        SingleSourceZeroSigH0SingleDatasetTCLLHRatio):
    """This class implements a 2-component, i.e. signal and background,
    log-likelihood ratio function for a single data set assuming zero signal for
    the null-hypothesis. It uses a list of independent PDFRatio instances
    assuming multiple sources (stacking).
    """
    def __init__(
            self,
            minimizer,
            src_hypo_group_manager,
            src_fitparam_mapper,
            tdm,
            pdfratios,
            detsigyields):
        """Constructor for creating a 2-component, i.e. signal and background,
        log-likelihood ratio function assuming a single source.

        Parameters
        ----------
        minimizer : instance of Minimizer
            The Minimizer instance that should be used to minimize the negative
            of this log-likelihood ratio function.
        src_hypo_group_manager : SourceHypoGroupManager instance
            The SourceHypoGroupManager instance that defines the source
            hypotheses.
        src_fitparam_mapper : SingleSourceFitParameterMapper
            The instance of SingleSourceFitParameterMapper defining the global
            fit parameters and their mapping to the source fit parameters.
            The order of the fit parameters defines the order of the fit values
            during the maximization process.
            The names of the source fit parameters must coincide with the signal
            fit parameter names of the PDF ratio objects.
        tdm : instance of TrialDataManager
            The instance of TrialDataManager that holds the trial event data and
            additional data fields for this LLH ratio function.
        pdfratios : list of PDFRatio
            The list of PDFRatio instances. A PDFRatio instance might depend on
            none, one, or several fit parameters.
        detsigyields : (N_source_hypo_groups,)-shaped 1D ndarray of DetSigYield
                instances
            The collection of DetSigYield instances for each source hypothesis
            group.
        """
        if(not isinstance(src_fitparam_mapper, SingleSourceFitParameterMapper)):
            raise TypeError('The src_fitparam_mapper argument must be an '
                'instance of SingleSourceFitParameterMapper!')

        super(MultiSourceZeroSigH0SingleDatasetTCLLHRatio, self).__init__(
            minimizer, src_hypo_group_manager, src_fitparam_mapper, tdm,
            pdfratios)

        # Construct a PDFRatio array arithmetic object specialized for a single
        # source. This will pre-calculate the PDF ratio values for all PDF ratio
        # instances, which do not depend on any fit parameters.
        self._pdfratioarray = SingleSourcePDFRatioArrayArithmetic(
            self._pdfratio_list,
            self._src_fitparam_mapper.fitparamset.fitparam_list)

        self._calc_source_weights = MultiPointSourcesRelSourceWeights(
            src_hypo_group_manager, src_fitparam_mapper, detsigyields)

    def evaluate(self, fitparam_values, tl=None):
        """Evaluates the log-likelihood ratio function for the given set of
        data events.

        Parameters
        ----------
        fitparam_values : numpy (N_fitparams+1)-shaped 1D ndarray
            The ndarray holding the current values of the fit parameters.
            By definition, the first element is the fit parameter for the number
            of signal events, ns.
        tl : TimeLord instance | None
            The optional TimeLord instance to measure the timing of evaluating
            the LLH ratio function.

        Returns
        -------
        log_lambda : float
            The calculated log-lambda value.
        grads : (N_fitparams+1,)-shaped 1D ndarray
            The ndarray holding the gradient value of log_lambda for each fit
            parameter and ns.
            The first element is the gradient for ns.
        """
        _src_w, _src_w_grads = self._calc_source_weights(
                fitparam_values)
        self._tdm.get_data('src_array')['src_w'] = _src_w
        if _src_w_grads is not None:
            self._tdm.get_data('src_array')['src_w_grad'] = _src_w_grads.flatten()
        else:
            self._tdm.get_data('src_array')['src_w_grad'] = np.zeros_like(_src_w)

        (log_lambda, grads) = super().evaluate(
                fitparam_values, tl)

        return (log_lambda, grads)


<<<<<<< HEAD
=======
class DatasetSignalWeights(object, metaclass=abc.ABCMeta):
    """Abstract base class for a dataset signal weight calculator class.
    """
    def __init__(
            self, src_hypo_group_manager, src_fitparam_mapper, detsigyields):
        """Base class constructor.

        Parameters
        ----------
        src_hypo_group_manager : SourceHypoGroupManager instance
            The instance of the SourceHypoGroupManager managing the source
            hypothesis groups.
        src_fitparam_mapper : SourceFitParameterMapper
            The SourceFitParameterMapper instance that defines the global fit
            parameters and their mapping to the source fit parameters.
        detsigyields : 2D (N_source_hypo_groups,N_datasets)-shaped ndarray of
                     DetSigYield instances
            The collection of DetSigYield instances for each
            dataset and source group combination. The detector signal yield
            instances are used to calculate the dataset signal weight factors.
            The order must follow the definition order of the log-likelihood
            ratio functions, i.e. datasets, and the definition order of the
            source hypothesis groups.
        """
        self.src_hypo_group_manager = src_hypo_group_manager
        self.src_fitparam_mapper = src_fitparam_mapper
        self.detsigyield_arr = detsigyields

        if(self._detsigyield_arr.shape[0] != self._src_hypo_group_manager.n_src_hypo_groups):
            raise ValueError('The detsigyields array must have the same number '
                'of source hypothesis groups as the source hypothesis group '
                'manager defines!')

        # Pre-convert the source list of each source hypothesis group into a
        # source array needed for the detector signal yield evaluation.
        # Since all the detector signal yield instances must be of the same
        # kind for each dataset, we can just use the one of the first dataset of
        # each source hypothesis group.
        self._src_arr_list = self._create_src_arr_list(
            self._src_hypo_group_manager, self._detsigyield_arr)

    def _create_src_arr_list(self, src_hypo_group_manager, detsigyield_arr):
        """Pre-convert the source list of each source hypothesis group into a
        source array needed for the detector signal yield evaluation.
        Since all the detector signal yield instances must be of the same
        kind for each dataset, we can just use the one of the first dataset of
        each source hypothesis group.

        Parameters
        ----------
        src_hypo_group_manager : SourceHypoGroupManager instance
            The SourceHypoGroupManager instance defining the sources.

        detsigyield_arr : 2D (N_source_hypo_groups,N_datasets)-shaped ndarray of
                        DetSigYield instances
            The collection of DetSigYield instances for each dataset and source
            group combination.
        Returns
        -------
        src_arr_list : list of numpy record ndarrays
            The list of the source numpy record ndarrays, one for each source
            hypothesis group, which is needed by the detector signal yield
            instance.
        """
        src_arr_list = []
        for (gidx, src_hypo_group) in enumerate(src_hypo_group_manager.src_hypo_group_list):
            src_arr_list.append(
                detsigyield_arr[gidx,0].source_to_array(src_hypo_group.source_list)
            )

        return src_arr_list

    @property
    def src_hypo_group_manager(self):
        """The instance of SourceHypoGroupManager, which defines the source
        hypothesis groups.
        """
        return self._src_hypo_group_manager
    @src_hypo_group_manager.setter
    def src_hypo_group_manager(self, manager):
        if(not isinstance(manager, SourceHypoGroupManager)):
            raise TypeError('The src_hypo_group_manager property must be an '
                'instance of SourceHypoGroupManager!')
        self._src_hypo_group_manager = manager

    @property
    def src_fitparam_mapper(self):
        """The SourceFitParameterMapper instance defining the global fit
        parameters and their mapping to the source fit parameters.
        """
        return self._src_fitparam_mapper
    @src_fitparam_mapper.setter
    def src_fitparam_mapper(self, mapper):
        if(not isinstance(mapper, SourceFitParameterMapper)):
            raise TypeError('The src_fitparam_mapper property must be an '
                'instance of SourceFitParameterMapper!')
        self._src_fitparam_mapper = mapper

    @property
    def detsigyield_arr(self):
        """The 2D (N_source_hypo_groups,N_datasets)-shaped ndarray of
        DetSigYield instances.
        """
        return self._detsigyield_arr
    @detsigyield_arr.setter
    def detsigyield_arr(self, detsigyields):
        if(not isinstance(detsigyields, np.ndarray)):
            raise TypeError('The detsigyield_arr property must be an instance '
                'of numpy.ndarray!')
        if(detsigyields.ndim != 2):
            raise ValueError('The detsigyield_arr property must be a '
                'numpy.ndarray with 2 dimensions!')
        if(not issequenceof(detsigyields.flat, DetSigYield)):
            raise TypeError('The detsigyield_arr property must contain '
                'DetSigYield instances, one for each source hypothesis group '
                'and dataset combination!')
        self._detsigyield_arr = detsigyields

    @property
    def n_datasets(self):
        """(read-only) The number of datasets this DatasetSignalWeights instance
        is for.
        """
        return self._detsigyield_arr.shape[1]

    def change_source_hypo_group_manager(self, src_hypo_group_manager):
        """Changes the SourceHypoGroupManager instance of this
        DatasetSignalWeights instance. This will also recreate the internal
        source numpy record arrays needed for the detector signal efficiency
        calculation.

        Parameters
        ----------
        src_hypo_group_manager : SourceHypoGroupManager instance
            The new SourceHypoGroupManager instance, that should be used for
            this dataset signal weights instance.
        """
        self.src_hypo_group_manager = src_hypo_group_manager
        self._src_arr_list = self._create_src_arr_list(
            self._src_hypo_group_manager, self._detsigyield_arr)

    @abc.abstractmethod
    def __call__(self, fitparam_values):
        """This method is supposed to calculate the dataset signal weights and
        their gradients.

        Parameters
        ----------
        fitparam_values : (N_fitparams+1,)-shaped 1D numpy ndarray
            The ndarray holding the current values of the fit parameters.
            The first element of that array is, by definition, the number of
            signal events, ns.

        Returns
        -------
        f : (N_datasets,)-shaped 1D ndarray
            The dataset signal weight factor for each dataset.
        f_grads : (N_datasets,N_fitparams)-shaped 2D ndarray
            The gradients of the dataset signal weight factors, one for each
            fit parameter.
        """
        pass


class SingleSourceDatasetSignalWeights(DatasetSignalWeights):
    """This class calculates the dataset signal weight factors for each dataset
    assuming a single source.
    """
    def __init__(
            self, src_hypo_group_manager, src_fitparam_mapper, detsigyields):
        """Constructs a new DatasetSignalWeights instance assuming a single
        source.

        Parameters
        ----------
        src_hypo_group_manager : SourceHypoGroupManager instance
            The instance of the SourceHypoGroupManager managing the source
            hypothesis groups.
        src_fitparam_mapper : SingleSourceFitParameterMapper
            The instance of SingleSourceFitParameterMapper defining the global
            fit parameters and their mapping to the source fit parameters.
        detsigyields : 2D (N_source_hypo_groups,N_datasets)-shaped ndarray of
                     DetSigYield instances
            The collection of DetSigYield instances for each
            dataset and source group combination. The detector signal yield
            instances are used to calculate the dataset signal weight factors.
            The order must follow the definition order of the log-likelihood
            ratio functions, i.e. datasets, and the definition order of the
            source hypothesis groups.
        """

        if(not isinstance(src_fitparam_mapper, SingleSourceFitParameterMapper)):
            raise TypeError('The src_fitparam_mapper argument must be an '
                'instance of SingleSourceFitParameterMapper!')

        # Convert sequence into a 2D numpy array.
        detsigyields = np.atleast_2d(detsigyields)

        super(SingleSourceDatasetSignalWeights, self).__init__(
            src_hypo_group_manager, src_fitparam_mapper, detsigyields)

    def __call__(self, fitparam_values):
        """Calculates the dataset signal weight and its fit parameter gradients
        for each dataset.

        Parameters
        ----------
        fitparam_values : (N_fitparams+1,)-shaped 1D numpy ndarray
            The ndarray holding the current values of the fit parameters.
            The first element of that array is, by definition, the number of
            signal events, ns.

        Returns
        -------
        f : (N_datasets,)-shaped 1D ndarray
            The dataset signal weight factor for each dataset.
        f_grads : (N_datasets,N_fitparams)-shaped 2D ndarray | None
            The gradients of the dataset signal weight factors, one for each
            fit parameter. None is returned if there are no fit parameters
            beside ns.
        """
        fitparams_arr = self._src_fitparam_mapper.get_fitparams_array(fitparam_values[1:])

        N_datasets = self.n_datasets
        N_fitparams = self._src_fitparam_mapper.n_global_fitparams

        Y = np.empty((N_datasets,), dtype=np.float64)
        if(N_fitparams > 0):
            Y_grads = np.empty((N_datasets, N_fitparams), dtype=np.float64)

        # Loop over the detector signal efficiency instances for the first and
        # only source hypothesis group.
        for (j, detsigyield) in enumerate(self._detsigyield_arr[0]):
            (Yj, Yj_grads) = detsigyield(self._src_arr_list[0], fitparams_arr)
            # Store the detector signal yield and its fit parameter
            # gradients for the first and only source (element 0).
            Y[j] = Yj[0]
            if(N_fitparams > 0):
                if Yj_grads is None:
                    Y_grads[j] = np.zeros_like(Yj[0])
                else:
                    Y_grads[j] = Yj_grads[0]

        # sumj_Y is a scalar.
        sumj_Y = np.sum(Y, axis=0)

        # f is a (N_datasets,)-shaped 1D ndarray.
        f = Y/sumj_Y

        # f_grads is a (N_datasets, N_fitparams)-shaped 2D ndarray.
        if(N_fitparams > 0):
            # sumj_Y_grads is a (N_fitparams,)-shaped 1D array.
            sumj_Y_grads = np.sum(Y_grads, axis=0)
            f_grads = (Y_grads*sumj_Y - Y[...,np.newaxis]*sumj_Y_grads) / sumj_Y**2
        else:
            f_grads = None

        return (f, f_grads)


class MultiSourceDatasetSignalWeights(SingleSourceDatasetSignalWeights):
    """This class calculates the dataset signal weight factors for each dataset
    assuming multiple sources.
    """
    def __init__(
            self, src_hypo_group_manager, src_fitparam_mapper, detsigyields):
        """Constructs a new DatasetSignalWeights instance assuming multiple
        sources.

        Parameters
        ----------
        src_hypo_group_manager : SourceHypoGroupManager instance
            The instance of the SourceHypoGroupManager managing the source
            hypothesis groups.
        src_fitparam_mapper : SingleSourceFitParameterMapper
            The instance of SingleSourceFitParameterMapper defining the global
            fit parameters and their mapping to the source fit parameters.
        detsigyields : 2D (N_source_hypo_groups,N_datasets)-shaped ndarray of
                     DetSigYield instances
            The collection of DetSigYield instances for each
            dataset and source group combination. The detector signal yield
            instances are used to calculate the dataset signal weight factors.
            The order must follow the definition order of the log-likelihood
            ratio functions, i.e. datasets, and the definition order of the
            source hypothesis groups.
        """

        if(not isinstance(src_fitparam_mapper, SingleSourceFitParameterMapper)):
            raise TypeError('The src_fitparam_mapper argument must be an '
                'instance of SingleSourceFitParameterMapper!')

        super(MultiSourceDatasetSignalWeights, self).__init__(
            src_hypo_group_manager, src_fitparam_mapper, detsigyields)

    def __call__(self, fitparam_values):
        """Calculates the dataset signal weight and its fit parameter gradients
        for each dataset.

        Parameters
        ----------
        fitparam_values : (N_fitparams+1,)-shaped 1D numpy ndarray
            The ndarray holding the current values of the fit parameters.
            The first element of that array is, by definition, the number of
            signal events, ns.

        Returns
        -------
        f : (N_datasets,)-shaped 1D ndarray
            The dataset signal weight factor for each dataset.
        f_grads : (N_datasets,N_fitparams)-shaped 2D ndarray | None
            The gradients of the dataset signal weight factors, one for each
            fit parameter. None is returned if there are no fit parameters
            beside ns.
        """
        fitparams_arr = self._src_fitparam_mapper.get_fitparams_array(fitparam_values[1:])

        N_datasets = self.n_datasets
        N_fitparams = self._src_fitparam_mapper.n_global_fitparams

        Y = np.empty((N_datasets, len(self._src_arr_list[0])), dtype=np.float64)
        if(N_fitparams > 0):
            Y_grads = np.empty((N_datasets, len(self._src_arr_list[0]), N_fitparams), dtype=np.float64)

        # Loop over the detector signal efficiency instances for the first and
        # only source hypothesis group.
        for (k, detsigyield_k) in enumerate(self._detsigyield_arr):
            for (j, detsigyield) in enumerate(detsigyield_k):
                (Yj, Yj_grads) = detsigyield(self._src_arr_list[k], fitparams_arr)
                # Store the detector signal yield and its fit parameter
                # gradients for the first and only source (element 0).
                Y[j] = Yj
                if(N_fitparams > 0):
                    Y_grads[j] = Yj_grads.T

        sum_Y = np.sum(Y)

        # f is a (N_datasets,)-shaped 1D ndarray.
        f = np.sum(Y, axis=1) / sum_Y

        # f_grads is a (N_datasets, N_fitparams)-shaped 2D ndarray.
        if(N_fitparams > 0):
            # sum_Y_grads is a (N_datasets, N_fitparams,)-shaped 2D array.
            sum_Y_grads = np.sum(Y_grads, axis=1)
            f_grads = (sum_Y_grads*sum_Y - (f*sum_Y)[...,np.newaxis]*np.sum(sum_Y_grads, axis=0)) / sum_Y**2
        else:
            f_grads = None

        return (f, f_grads)


>>>>>>> a960e942
class SourceWeights(object, metaclass=abc.ABCMeta):
    """This class is DEPRECATED!
    Use :py:class:`skyllh.core.weights.SourceDetectorWeights` instead!

    Abstract base class for a source weight calculator class.
    """
    def __init__(
            self, src_hypo_group_manager, src_fitparam_mapper, detsigyields):
        """Constructs a new SourceWeights instance.

        Parameters
        ----------
        src_hypo_group_manager : SourceHypoGroupManager instance
            The instance of the SourceHypoGroupManager managing the source
            hypothesis groups.
        src_fitparam_mapper : SourceFitParameterMapper
            The SourceFitParameterMapper instance that defines the global fit
            parameters and their mapping to the source fit parameters.
        detsigyields : (N_source_hypo_groups,)-shaped 1D ndarray of DetSigYield
                instances
            The collection of DetSigYield instances for each source hypothesis
            group.
        """
        self.src_hypo_group_manager = src_hypo_group_manager
        self.src_fitparam_mapper = src_fitparam_mapper
        self.detsigyield_arr = np.atleast_1d(detsigyields)

        if(self._detsigyield_arr.shape[0] != self._src_hypo_group_manager.n_src_hypo_groups):
            raise ValueError('The detsigyields array must have the same number '
                'of source hypothesis groups as the source hypothesis group '
                'manager defines!')

        # Pre-convert the source list of each source hypothesis group into a
        # source array needed for the detector signal yield evaluation.
        # Since all the detector signal yield instances must be of the same
        # kind for each dataset, we can just use the one of the first dataset of
        # each source hypothesis group.
        self._src_arr_list = self._create_src_arr_list(
            self._src_hypo_group_manager, self._detsigyield_arr)

    def _create_src_arr_list(self, shg_mgr, detsigyield_arr):
        """Pre-convert the source list of each source hypothesis group into a
        source array needed for the detector signal yield evaluation.
        Since all the detector signal yield instances must be of the same
        kind for each dataset, we can just use the one of the first dataset of
        each source hypothesis group.

        Parameters
        ----------
        shg_mgr : instance of SourceHypoGroupManager
            The SourceHypoGroupManager instance defining the sources.
        detsigyield_arr : (N_source_hypo_groups,)-shaped 1D ndarray of
                DetSigYield instances
            The collection of DetSigYield instances for each source hypothesis
            group.

        Returns
        -------
        src_arr_list : list of numpy record ndarrays
            The list of the source numpy record ndarrays, one for each source
            hypothesis group, which is needed by the detector signal yield
            instance.
        """
        src_arr_list = []
        for (gidx, shg) in enumerate(shg_mgr.src_hypo_group_list):
            src_arr_list.append(
                detsigyield_arr[gidx].sources_to_recarray(shg.source_list)
            )

        return src_arr_list

    @property
    def src_hypo_group_manager(self):
        """The instance of SourceHypoGroupManager, which defines the source
        hypothesis groups.
        """
        return self._src_hypo_group_manager
    @src_hypo_group_manager.setter
    def src_hypo_group_manager(self, manager):
        if(not isinstance(manager, SourceHypoGroupManager)):
            raise TypeError('The src_hypo_group_manager property must be an '
                'instance of SourceHypoGroupManager!')
        self._src_hypo_group_manager = manager

    @property
    def src_fitparam_mapper(self):
        """The SourceFitParameterMapper instance defining the global fit
        parameters and their mapping to the source fit parameters.
        """
        return self._src_fitparam_mapper
    @src_fitparam_mapper.setter
    def src_fitparam_mapper(self, mapper):
        if(not isinstance(mapper, SourceFitParameterMapper)):
            raise TypeError('The src_fitparam_mapper property must be an '
                'instance of SourceFitParameterMapper!')
        self._src_fitparam_mapper = mapper

    @property
    def detsigyield_arr(self):
        """The (N_source_hypo_groups,)-shaped 1D ndarray of DetSigYield
        instances.
        """
        return self._detsigyield_arr
    @detsigyield_arr.setter
    def detsigyield_arr(self, detsigyields):
        if(not isinstance(detsigyields, np.ndarray)):
            raise TypeError('The detsigyield_arr property must be an instance '
                'of numpy.ndarray!')
        if(detsigyields.ndim != 1):
            raise ValueError('The detsigyield_arr property must be a '
                'numpy.ndarray with 1 dimensions!')
        if(not issequenceof(detsigyields.flat, DetSigYield)):
            raise TypeError('The detsigyield_arr property must contain '
                'DetSigYield instances, one for each source hypothesis group!')
        self._detsigyield_arr = detsigyields

    def change_source_hypo_group_manager(self, src_hypo_group_manager):
        """Changes the SourceHypoGroupManager instance of this
        DatasetSignalWeights instance. This will also recreate the internal
        source numpy record arrays needed for the detector signal efficiency
        calculation.

        Parameters
        ----------
        src_hypo_group_manager : SourceHypoGroupManager instance
            The new SourceHypoGroupManager instance, that should be used for
            this dataset signal weights instance.
        """
        self.src_hypo_group_manager = src_hypo_group_manager
        self._src_arr_list = self._create_src_arr_list(
            self._src_hypo_group_manager, self._detsigyield_arr)

    @abc.abstractmethod
    def __call__(self, fitparam_values):
        """This method is supposed to calculate source weights and
        their gradients.

        Parameters
        ----------
        fitparam_values : (N_fitparams+1,)-shaped 1D numpy ndarray
            The ndarray holding the current values of the fit parameters.
            The first element of that array is, by definition, the number of
            signal events, ns.

        Returns
        -------
        f : (N_sources,)-shaped 1D ndarray
            The source weight factor for each source.
        f_grads : (N_sources,)-shaped 1D ndarray | None
            The gradients of the source weight factors. None is returned if
            there are no fit parameters beside ns.
        """
        pass


class MultiPointSourcesRelSourceWeights(SourceWeights):
    """This class is DEPRECATED!
    Use :py:class:`skyllh.core.weights.SourceDetectorWeights` instead!

    This class calculates the relative source weights for a group of point
    sources.
    """
    def __init__(
            self, src_hypo_group_manager, src_fitparam_mapper, detsigyields):
        """Constructs a new MultiPointSourcesRelSourceWeights instance assuming
        multiple sources.

        Parameters
        ----------
        src_hypo_group_manager : SourceHypoGroupManager instance
            The instance of the SourceHypoGroupManager managing the source
            hypothesis groups.
        src_fitparam_mapper : SingleSourceFitParameterMapper
            The instance of SingleSourceFitParameterMapper defining the global
            fit parameters and their mapping to the source fit parameters.
        detsigyields : (N_source_hypo_groups,)-shaped 1D ndarray of
                DetSigYield instances
            The collection of DetSigYield instances for each source hypothesis
            group.
        """

        if(not isinstance(src_fitparam_mapper, SingleSourceFitParameterMapper)):
            raise TypeError('The src_fitparam_mapper argument must be an '
                'instance of SingleSourceFitParameterMapper!')

        super(MultiPointSourcesRelSourceWeights, self).__init__(
            src_hypo_group_manager, src_fitparam_mapper, detsigyields)

    def __call__(self, fitparam_values):
        """Calculates the source weights and its fit parameter gradients
        for each source.

        Parameters
        ----------
        fitparam_values : (N_fitparams+1,)-shaped 1D numpy ndarray
            The ndarray holding the current values of the fit parameters.
            The first element of that array is, by definition, the number of
            signal events, ns.

        Returns
        -------
        f : (N_sources,)-shaped 1D ndarray
            The source weight factor for each source.
        f_grads : (N_sources,)-shaped 1D ndarray | None
            The gradients of the source weight factors. None is returned if
            there are no fit parameters beside ns.
        """
        fitparams_arr = self._src_fitparam_mapper.get_fitparams_array(fitparam_values[1:])

        N_fitparams = self._src_fitparam_mapper.n_global_fitparams

        Y = []
        Y_grads = []

        # Loop over detector signal efficiency instances for each source
        # hypothesis group in source hypothesis group manager.
        for (g, detsigyield) in enumerate(self._detsigyield_arr):
            (Yg, Yg_grads) = detsigyield(self._src_arr_list[g], fitparams_arr)

            # Store the detector signal yield and its fit parameter
            # gradients for all sources.
            Y.append(Yg)
            if(N_fitparams > 0):
                Y_grads.append(Yg_grads.T)

        Y = np.array(Y)
        sum_Y = np.sum(Y)

        # f is a (N_sources,)-shaped 1D ndarray.
        f = Y / sum_Y

        # Flatten the array so that each relative weight corresponds to specific
        # source.
        f = f.flatten()

        if(N_fitparams > 0):
            Y_grads = np.concatenate(Y_grads)

            # Sum over fit parameter gradients axis.
            # f_grads is a (N_sources,)-shaped 1D ndarray.
            f_grads = np.sum(Y_grads, axis=1) / sum_Y
        else:
            f_grads = None

        return (f, f_grads)


class MultiDatasetTCLLHRatio(TCLLHRatio):
    """This class describes a two-component log-likelihood ratio function for
    multiple datasets. The final log-likelihood ratio value is the sum of the
    individual log-likelihood ratio values.

    The different datasets contribute according to their dataset signal weight
    factor, f_j(p_s), which depends on possible signal fit parameters. By
    definition the signal fit parameters are assumed to be the same for each
    dataset.

    By mathematical definition this class is suitable for single and multi
    source hypotheses.
    """
    def __init__(self, minimizer, dataset_signal_weights, llhratios):
        """Creates a new composite two-component log-likelihood ratio function.

        Parameters
        ----------
        minimizer : instance of Minimizer
            The Minimizer instance that should be used to minimize the negative
            of this log-likelihood ratio function.
        dataset_signal_weights : DatasetSignalWeights
            An instance of DatasetSignalWeights, which calculates the relative
            dataset weight factors.
        llhratios : sequence of SingleDatasetTCLLHRatio instances
            The sequence of the two-component log-likelihood ratio functions,
            one for each dataset.
        """
        self.dataset_signal_weights = dataset_signal_weights
        self.llhratio_list = llhratios

        super(MultiDatasetTCLLHRatio, self).__init__(
            minimizer, self._llhratio_list[0].mean_n_sig_0)

        # Check if the number of datasets the DatasetSignalWeights instance is
        # made for equals the number of log-likelihood ratio functions.
        if(self.dataset_signal_weights.n_datasets != len(self._llhratio_list)):
            raise ValueError('The number of datasets the DatasetSignalWeights '
                'instance is made for must be equal to the number of '
                'log-likelihood ratio functions!')

        # Define cache variable for the dataset signal weight factors, which
        # will be needed when calculating the second derivative w.r.t. ns of the
        # log-likelihood ratio function.
        self._cache_fitparam_values_ns = None
        self._cache_f = None

    @property
    def dataset_signal_weights(self):
        """The DatasetSignalWeights instance that provides the relative dataset
        weight factors.
        """
        return self._dataset_signal_weights
    @dataset_signal_weights.setter
    def dataset_signal_weights(self, obj):
        if(not isinstance(obj, DatasetSignalWeights)):
            raise TypeError('The dataset_signal_weights property must be an '
                'instance of DatasetSignalWeights!')
        self._dataset_signal_weights = obj

    @property
    def llhratio_list(self):
        """(read-only) The list of TCLLHRatio instances, which are part of this
        composite log-likelihood-ratio function.
        """
        return self._llhratio_list
    @llhratio_list.setter
    def llhratio_list(self, llhratios):
        if(not issequenceof(llhratios, SingleDatasetTCLLHRatio)):
            raise TypeError('The llhratio_list property must be a sequence of '
                'SingleDatasetTCLLHRatio instances!')
        self._llhratio_list = list(llhratios)

    @property
    def n_selected_events(self):
        """(read-only) The sum of selected events of each individual
        log-likelihood ratio function.
        """
        n_selected_events = 0
        for llhratio in self._llhratio_list:
            n_selected_events += llhratio.tdm.n_selected_events
        return n_selected_events

    @TCLLHRatio.mean_n_sig_0.setter
    def mean_n_sig_0(self, v):
        TCLLHRatio.mean_n_sig_0.fset(self, v)
        for llhratio in self._llhratio_list:
            llhratio.mean_n_sig_0 = self._mean_n_sig_0

    def change_source_hypo_group_manager(self, src_hypo_group_manager):
        """Changes the source hypo group manager of all objects of this LLH
        ratio function, hence, calling the `change_source_hypo_group_manager`
        method of all TCLLHRatio objects of this LLHRatio instance.
        """
        # Change the source hypo group manager of the DatasetSignalWeights
        # instance.
        self._dataset_signal_weights.change_source_hypo_group_manager(
            src_hypo_group_manager)

        for llhratio in self._llhratio_list:
            llhratio.change_source_hypo_group_manager(src_hypo_group_manager)

    def initialize_for_new_trial(self, tl=None):
        """Initializes the log-likelihood-ratio function for a new trial.
        """
        for llhratio in self._llhratio_list:
            llhratio.initialize_for_new_trial(tl=tl)

    def evaluate(self, fitparam_values, tl=None):
        """Evaluates the composite log-likelihood-ratio function and returns its
        value and global fit parameter gradients.

        Parameters
        ----------
        fitparam_values : (N_fitparams)-shaped numpy 1D ndarray
            The ndarray holding the current values of the global fit parameters.
            The first element of that array is, by definition, the number of
            signal events, ns.

        Returns
        -------
        log_lambda : float
            The calculated log-lambda value of the composite
            log-likelihood-ratio function.
        grads : (N_fitparams,)-shaped 1D ndarray
            The ndarray holding the gradient value of the composite
            log-likelihood-ratio function for ns and each global fit parameter.
            By definition the first element is the gradient for ns.
        """
        tracing = CFG['debugging']['enable_tracing']

        ns = fitparam_values[0]
        if(tracing):
            logger.debug(
                '{:s}.evaluate: ns={:.3f}'.format(
                    classname(self), ns))

        # Get the dataset signal weights and their gradients.
        # f is a (N_datasets,)-shaped 1D ndarray.
        # f_grads is a (N_datasets,N_fitparams)-shaped 2D ndarray.
        (f, f_grads) = self._dataset_signal_weights(fitparam_values)

        # Cache f for possible later calculation of the second derivative w.r.t.
        # ns of the log-likelihood ratio function.
        self._cache_fitparam_values_ns = ns
        self._cache_f = f

        nsf = ns * f

        # Calculate the composite log-likelihood-ratio function value and the
        # gradient of the composite log-likelihood ratio function for each
        # global fit parameter.
        log_lambda = 0

        # Allocate an array for the gradients of the composite log-likelihood
        # function. It is always at least one element long, i.e. the gradient
        # for ns.
        grads = np.zeros((len(fitparam_values),), dtype=np.float64)

        # Create an array holding the fit parameter values for a particular
        # llh ratio function. Since we need to adjust ns with nsj it's more
        # efficient to create this array once and use it within the for loop
        # over the llh ratio functions.
        llhratio_fitparam_values = np.empty(
            (len(fitparam_values),), dtype=np.float64)
        # Loop over the llh ratio functions.
        for (j, llhratio) in enumerate(self._llhratio_list):
            if(tracing):
                logger.debug(
                    'nsf[j={:d}] = {:.3f}'.format(
                        j, nsf[j]))
            llhratio_fitparam_values[0] = nsf[j]
            llhratio_fitparam_values[1:] = fitparam_values[1:]
            (log_lambda_j, grads_j) = llhratio.evaluate(
                llhratio_fitparam_values, tl=tl)
            log_lambda += log_lambda_j
            # Gradient for ns.
            grads[0] += grads_j[0] * f[j]
            # Gradient for each global fit parameter, if there are any.
            if(len(grads) > 1):
                grads[1:] += grads_j[0] * ns * f_grads[j] + grads_j[1:]

        return (log_lambda, grads)

    def calculate_ns_grad2(self, fitparam_values):
        """Calculates the second derivative w.r.t. ns of the log-likelihood
        ratio function.
        This method tries to use cached values for the dataset signal weight
        factors. If cached values don't exist or do not match the given fit
        parameter values, they will get calculated automatically by calling the
        evaluate method with the given fit parameter values.

        Parameters
        ----------
        fitparam_values : numpy (N_fitparams+1)-shaped 1D ndarray
            The ndarray holding the current values of the fit parameters.
            By definition, the first element is the fit parameter for the number
            of signal events, ns.

        Returns
        -------
        nsgrad2 : float
            The second derivative w.r.t. ns of the log-likelihood ratio function
            for the given fit parameter values.
        """
        ns = fitparam_values[0]

        # Check if the cached fit parameters match the given ones. The ns value
        # is special to the multi-dataset LLH ratio function, but all the other
        # fit parameters are shared by all the LLH ratio functions of the
        # different datasets. So those we just query from the first LLH ratio
        # function.
        if((self._cache_fitparam_values_ns is None) or
           (self._cache_fitparam_values_ns != ns) or
           (not np.all(self._llhratio_list[0]._cache_fitparam_values[1:] == fitparam_values[1:]))):
            self.evaluate(fitparam_values)

        nsf = ns * self._cache_f

        nsgrad2j = np.empty((len(self._llhratio_list),), dtype=np.float64)
        # Loop over the llh ratio functions and their second derivative.
        llhratio_fitparam_values = np.empty(
            (len(fitparam_values),), dtype=np.float64)
        for (j, llhratio) in enumerate(self._llhratio_list):
            llhratio_fitparam_values[0] = nsf[j]
            llhratio_fitparam_values[1:] = fitparam_values[1:]
            nsgrad2j[j] = llhratio.calculate_ns_grad2(llhratio_fitparam_values)

        nsgrad2 = np.sum(nsgrad2j * self._cache_f**2)

        return nsgrad2


class NsProfileMultiDatasetTCLLHRatio(TCLLHRatio):
    r"""This class implements a profile log-likelihood ratio function that has
    only ns as fit parameter. It uses a MultiDatasetTCLLHRatio instance as
    log-likelihood function. Hence, mathematically it is

    .. math::

        \Lambda(n_s) = \frac{L(n_s)}{L(n_s=n_{s,0})},

    where :math:`n_{s,0}` is the fixed mean number of signal events for the
    null-hypothesis.
    """
    def __init__(self, minimizer, mean_n_sig_0, llhratio):
        """Creates a new ns-profile log-likelihood-ratio function with a
        null-hypothesis where ns is fixed to `mean_n_sig_0`.

        Parameters
        ----------
        minimizer : instance of Minimizer
            The Minimizer instance that should be used to minimize the negative
            of this log-likelihood ratio function.
        mean_n_sig_0 : float
            The fixed parameter value for the mean number of signal events of
            the null-hypothesis.
        llhratio : instance of MultiDatasetTCLLHRatio
            The instance of MultiDatasetTCLLHRatio, which should be used as
            log-likelihood function.
        """
        super(NsProfileMultiDatasetTCLLHRatio, self).__init__(
            minimizer, mean_n_sig_0)

        self.llhratio = llhratio

        # Check that the given log-likelihood-ratio function has no fit
        # parameters, i.e. only ns in the end.
        for sub_llhratio in llhratio.llhratio_list:
            n_global_fitparams = sub_llhratio.src_fitparam_mapper.n_global_fitparams
            if(n_global_fitparams != 0):
                raise ValueError('The log-likelihood-ratio functions of the '
                    'MultiDatasetTCLLHRatio instance must have no global fit '
                    'parameters, i.e. only ns in the end! Currently it has %d '
                    'global fit parameters'%(n_global_fitparams))

        # Define a member to hold the constant null-hypothesis log-likelihood
        # function value for ns=mean_n_sig_0.
        self._logL_0 = None

    @property
    def llhratio(self):
        """The instance of MultiDatasetTCLLHRatio, which should be used as
        log-likelihood function.
        """
        return self._llhratio
    @llhratio.setter
    def llhratio(self, obj):
        if(not isinstance(obj, MultiDatasetTCLLHRatio)):
            raise TypeError('The llhratio property must be an instance of '
                'MultiDatasetTCLLHRatio!')
        self._llhratio = obj

    def change_source_hypo_group_manager(self, src_hypo_group_manager):
        """Changes the source hypo group manager of all objects of this LLH
        ratio function, hence, calling the `change_source_hypo_group_manager`
        method of the underlaying MultiDatasetTCLLHRatio instance of this
        LLHRatio instance.
        """
        self._llhratio.change_source_hypo_group_manager(src_hypo_group_manager)

    def initialize_for_new_trial(self, tl=None):
        """Initializes the log-likelihood-ratio function for a new trial.

        Parameters
        ----------
        tl : TimeLord | None
            The optional TimeLord instance that should be used for timing
            measurements.
        """
        self._llhratio.initialize_for_new_trial(tl=tl)

        # Compute the constant log-likelihood function value for the
        # null-hypothesis.
        fitparam_values_0 = np.array([self._mean_n_sig_0], dtype=np.float64)
        (self._logL_0, grads_0) = self._llhratio.evaluate(fitparam_values_0)

    def evaluate(self, fitparam_values):
        """Evaluates the log-likelihood-ratio function and returns its value and
        global fit parameter gradients.

        Parameters
        ----------
        fitparam_values : (N_fitparams)-shaped numpy 1D ndarray
            The ndarray holding the current values of the global fit parameters.
            The first element of that array is, by definition, the number of
            signal events, ns.

        Returns
        -------
        log_lambda : float
            The calculated log-lambda value of this log-likelihood-ratio
            function.
        grads : (N_fitparams,)-shaped 1D ndarray
            The ndarray holding the gradient value of this log-likelihood-ratio
            for ns.
            By definition the first element is the gradient for ns.
        """
        (logL, grads) = self._llhratio.evaluate(fitparam_values)

        return (logL - self._logL_0, grads)

    def calculate_ns_grad2(self, fitparam_values):
        """Calculates the second derivative w.r.t. ns of the log-likelihood
        ratio function.

        Parameters
        ----------
        fitparam_values : numpy (N_fitparams+1)-shaped 1D ndarray
            The ndarray holding the current values of the fit parameters.
            By definition, the first element is the fit parameter for the number
            of signal events, ns.

        Returns
        -------
        nsgrad2 : float
            The second derivative w.r.t. ns of the log-likelihood ratio function
            for the given fit parameter values.
        """
        return self._llhratio.calculate_ns_grad2(fitparam_values)<|MERGE_RESOLUTION|>--- conflicted
+++ resolved
@@ -882,359 +882,6 @@
         return (log_lambda, grads)
 
 
-<<<<<<< HEAD
-=======
-class DatasetSignalWeights(object, metaclass=abc.ABCMeta):
-    """Abstract base class for a dataset signal weight calculator class.
-    """
-    def __init__(
-            self, src_hypo_group_manager, src_fitparam_mapper, detsigyields):
-        """Base class constructor.
-
-        Parameters
-        ----------
-        src_hypo_group_manager : SourceHypoGroupManager instance
-            The instance of the SourceHypoGroupManager managing the source
-            hypothesis groups.
-        src_fitparam_mapper : SourceFitParameterMapper
-            The SourceFitParameterMapper instance that defines the global fit
-            parameters and their mapping to the source fit parameters.
-        detsigyields : 2D (N_source_hypo_groups,N_datasets)-shaped ndarray of
-                     DetSigYield instances
-            The collection of DetSigYield instances for each
-            dataset and source group combination. The detector signal yield
-            instances are used to calculate the dataset signal weight factors.
-            The order must follow the definition order of the log-likelihood
-            ratio functions, i.e. datasets, and the definition order of the
-            source hypothesis groups.
-        """
-        self.src_hypo_group_manager = src_hypo_group_manager
-        self.src_fitparam_mapper = src_fitparam_mapper
-        self.detsigyield_arr = detsigyields
-
-        if(self._detsigyield_arr.shape[0] != self._src_hypo_group_manager.n_src_hypo_groups):
-            raise ValueError('The detsigyields array must have the same number '
-                'of source hypothesis groups as the source hypothesis group '
-                'manager defines!')
-
-        # Pre-convert the source list of each source hypothesis group into a
-        # source array needed for the detector signal yield evaluation.
-        # Since all the detector signal yield instances must be of the same
-        # kind for each dataset, we can just use the one of the first dataset of
-        # each source hypothesis group.
-        self._src_arr_list = self._create_src_arr_list(
-            self._src_hypo_group_manager, self._detsigyield_arr)
-
-    def _create_src_arr_list(self, src_hypo_group_manager, detsigyield_arr):
-        """Pre-convert the source list of each source hypothesis group into a
-        source array needed for the detector signal yield evaluation.
-        Since all the detector signal yield instances must be of the same
-        kind for each dataset, we can just use the one of the first dataset of
-        each source hypothesis group.
-
-        Parameters
-        ----------
-        src_hypo_group_manager : SourceHypoGroupManager instance
-            The SourceHypoGroupManager instance defining the sources.
-
-        detsigyield_arr : 2D (N_source_hypo_groups,N_datasets)-shaped ndarray of
-                        DetSigYield instances
-            The collection of DetSigYield instances for each dataset and source
-            group combination.
-        Returns
-        -------
-        src_arr_list : list of numpy record ndarrays
-            The list of the source numpy record ndarrays, one for each source
-            hypothesis group, which is needed by the detector signal yield
-            instance.
-        """
-        src_arr_list = []
-        for (gidx, src_hypo_group) in enumerate(src_hypo_group_manager.src_hypo_group_list):
-            src_arr_list.append(
-                detsigyield_arr[gidx,0].source_to_array(src_hypo_group.source_list)
-            )
-
-        return src_arr_list
-
-    @property
-    def src_hypo_group_manager(self):
-        """The instance of SourceHypoGroupManager, which defines the source
-        hypothesis groups.
-        """
-        return self._src_hypo_group_manager
-    @src_hypo_group_manager.setter
-    def src_hypo_group_manager(self, manager):
-        if(not isinstance(manager, SourceHypoGroupManager)):
-            raise TypeError('The src_hypo_group_manager property must be an '
-                'instance of SourceHypoGroupManager!')
-        self._src_hypo_group_manager = manager
-
-    @property
-    def src_fitparam_mapper(self):
-        """The SourceFitParameterMapper instance defining the global fit
-        parameters and their mapping to the source fit parameters.
-        """
-        return self._src_fitparam_mapper
-    @src_fitparam_mapper.setter
-    def src_fitparam_mapper(self, mapper):
-        if(not isinstance(mapper, SourceFitParameterMapper)):
-            raise TypeError('The src_fitparam_mapper property must be an '
-                'instance of SourceFitParameterMapper!')
-        self._src_fitparam_mapper = mapper
-
-    @property
-    def detsigyield_arr(self):
-        """The 2D (N_source_hypo_groups,N_datasets)-shaped ndarray of
-        DetSigYield instances.
-        """
-        return self._detsigyield_arr
-    @detsigyield_arr.setter
-    def detsigyield_arr(self, detsigyields):
-        if(not isinstance(detsigyields, np.ndarray)):
-            raise TypeError('The detsigyield_arr property must be an instance '
-                'of numpy.ndarray!')
-        if(detsigyields.ndim != 2):
-            raise ValueError('The detsigyield_arr property must be a '
-                'numpy.ndarray with 2 dimensions!')
-        if(not issequenceof(detsigyields.flat, DetSigYield)):
-            raise TypeError('The detsigyield_arr property must contain '
-                'DetSigYield instances, one for each source hypothesis group '
-                'and dataset combination!')
-        self._detsigyield_arr = detsigyields
-
-    @property
-    def n_datasets(self):
-        """(read-only) The number of datasets this DatasetSignalWeights instance
-        is for.
-        """
-        return self._detsigyield_arr.shape[1]
-
-    def change_source_hypo_group_manager(self, src_hypo_group_manager):
-        """Changes the SourceHypoGroupManager instance of this
-        DatasetSignalWeights instance. This will also recreate the internal
-        source numpy record arrays needed for the detector signal efficiency
-        calculation.
-
-        Parameters
-        ----------
-        src_hypo_group_manager : SourceHypoGroupManager instance
-            The new SourceHypoGroupManager instance, that should be used for
-            this dataset signal weights instance.
-        """
-        self.src_hypo_group_manager = src_hypo_group_manager
-        self._src_arr_list = self._create_src_arr_list(
-            self._src_hypo_group_manager, self._detsigyield_arr)
-
-    @abc.abstractmethod
-    def __call__(self, fitparam_values):
-        """This method is supposed to calculate the dataset signal weights and
-        their gradients.
-
-        Parameters
-        ----------
-        fitparam_values : (N_fitparams+1,)-shaped 1D numpy ndarray
-            The ndarray holding the current values of the fit parameters.
-            The first element of that array is, by definition, the number of
-            signal events, ns.
-
-        Returns
-        -------
-        f : (N_datasets,)-shaped 1D ndarray
-            The dataset signal weight factor for each dataset.
-        f_grads : (N_datasets,N_fitparams)-shaped 2D ndarray
-            The gradients of the dataset signal weight factors, one for each
-            fit parameter.
-        """
-        pass
-
-
-class SingleSourceDatasetSignalWeights(DatasetSignalWeights):
-    """This class calculates the dataset signal weight factors for each dataset
-    assuming a single source.
-    """
-    def __init__(
-            self, src_hypo_group_manager, src_fitparam_mapper, detsigyields):
-        """Constructs a new DatasetSignalWeights instance assuming a single
-        source.
-
-        Parameters
-        ----------
-        src_hypo_group_manager : SourceHypoGroupManager instance
-            The instance of the SourceHypoGroupManager managing the source
-            hypothesis groups.
-        src_fitparam_mapper : SingleSourceFitParameterMapper
-            The instance of SingleSourceFitParameterMapper defining the global
-            fit parameters and their mapping to the source fit parameters.
-        detsigyields : 2D (N_source_hypo_groups,N_datasets)-shaped ndarray of
-                     DetSigYield instances
-            The collection of DetSigYield instances for each
-            dataset and source group combination. The detector signal yield
-            instances are used to calculate the dataset signal weight factors.
-            The order must follow the definition order of the log-likelihood
-            ratio functions, i.e. datasets, and the definition order of the
-            source hypothesis groups.
-        """
-
-        if(not isinstance(src_fitparam_mapper, SingleSourceFitParameterMapper)):
-            raise TypeError('The src_fitparam_mapper argument must be an '
-                'instance of SingleSourceFitParameterMapper!')
-
-        # Convert sequence into a 2D numpy array.
-        detsigyields = np.atleast_2d(detsigyields)
-
-        super(SingleSourceDatasetSignalWeights, self).__init__(
-            src_hypo_group_manager, src_fitparam_mapper, detsigyields)
-
-    def __call__(self, fitparam_values):
-        """Calculates the dataset signal weight and its fit parameter gradients
-        for each dataset.
-
-        Parameters
-        ----------
-        fitparam_values : (N_fitparams+1,)-shaped 1D numpy ndarray
-            The ndarray holding the current values of the fit parameters.
-            The first element of that array is, by definition, the number of
-            signal events, ns.
-
-        Returns
-        -------
-        f : (N_datasets,)-shaped 1D ndarray
-            The dataset signal weight factor for each dataset.
-        f_grads : (N_datasets,N_fitparams)-shaped 2D ndarray | None
-            The gradients of the dataset signal weight factors, one for each
-            fit parameter. None is returned if there are no fit parameters
-            beside ns.
-        """
-        fitparams_arr = self._src_fitparam_mapper.get_fitparams_array(fitparam_values[1:])
-
-        N_datasets = self.n_datasets
-        N_fitparams = self._src_fitparam_mapper.n_global_fitparams
-
-        Y = np.empty((N_datasets,), dtype=np.float64)
-        if(N_fitparams > 0):
-            Y_grads = np.empty((N_datasets, N_fitparams), dtype=np.float64)
-
-        # Loop over the detector signal efficiency instances for the first and
-        # only source hypothesis group.
-        for (j, detsigyield) in enumerate(self._detsigyield_arr[0]):
-            (Yj, Yj_grads) = detsigyield(self._src_arr_list[0], fitparams_arr)
-            # Store the detector signal yield and its fit parameter
-            # gradients for the first and only source (element 0).
-            Y[j] = Yj[0]
-            if(N_fitparams > 0):
-                if Yj_grads is None:
-                    Y_grads[j] = np.zeros_like(Yj[0])
-                else:
-                    Y_grads[j] = Yj_grads[0]
-
-        # sumj_Y is a scalar.
-        sumj_Y = np.sum(Y, axis=0)
-
-        # f is a (N_datasets,)-shaped 1D ndarray.
-        f = Y/sumj_Y
-
-        # f_grads is a (N_datasets, N_fitparams)-shaped 2D ndarray.
-        if(N_fitparams > 0):
-            # sumj_Y_grads is a (N_fitparams,)-shaped 1D array.
-            sumj_Y_grads = np.sum(Y_grads, axis=0)
-            f_grads = (Y_grads*sumj_Y - Y[...,np.newaxis]*sumj_Y_grads) / sumj_Y**2
-        else:
-            f_grads = None
-
-        return (f, f_grads)
-
-
-class MultiSourceDatasetSignalWeights(SingleSourceDatasetSignalWeights):
-    """This class calculates the dataset signal weight factors for each dataset
-    assuming multiple sources.
-    """
-    def __init__(
-            self, src_hypo_group_manager, src_fitparam_mapper, detsigyields):
-        """Constructs a new DatasetSignalWeights instance assuming multiple
-        sources.
-
-        Parameters
-        ----------
-        src_hypo_group_manager : SourceHypoGroupManager instance
-            The instance of the SourceHypoGroupManager managing the source
-            hypothesis groups.
-        src_fitparam_mapper : SingleSourceFitParameterMapper
-            The instance of SingleSourceFitParameterMapper defining the global
-            fit parameters and their mapping to the source fit parameters.
-        detsigyields : 2D (N_source_hypo_groups,N_datasets)-shaped ndarray of
-                     DetSigYield instances
-            The collection of DetSigYield instances for each
-            dataset and source group combination. The detector signal yield
-            instances are used to calculate the dataset signal weight factors.
-            The order must follow the definition order of the log-likelihood
-            ratio functions, i.e. datasets, and the definition order of the
-            source hypothesis groups.
-        """
-
-        if(not isinstance(src_fitparam_mapper, SingleSourceFitParameterMapper)):
-            raise TypeError('The src_fitparam_mapper argument must be an '
-                'instance of SingleSourceFitParameterMapper!')
-
-        super(MultiSourceDatasetSignalWeights, self).__init__(
-            src_hypo_group_manager, src_fitparam_mapper, detsigyields)
-
-    def __call__(self, fitparam_values):
-        """Calculates the dataset signal weight and its fit parameter gradients
-        for each dataset.
-
-        Parameters
-        ----------
-        fitparam_values : (N_fitparams+1,)-shaped 1D numpy ndarray
-            The ndarray holding the current values of the fit parameters.
-            The first element of that array is, by definition, the number of
-            signal events, ns.
-
-        Returns
-        -------
-        f : (N_datasets,)-shaped 1D ndarray
-            The dataset signal weight factor for each dataset.
-        f_grads : (N_datasets,N_fitparams)-shaped 2D ndarray | None
-            The gradients of the dataset signal weight factors, one for each
-            fit parameter. None is returned if there are no fit parameters
-            beside ns.
-        """
-        fitparams_arr = self._src_fitparam_mapper.get_fitparams_array(fitparam_values[1:])
-
-        N_datasets = self.n_datasets
-        N_fitparams = self._src_fitparam_mapper.n_global_fitparams
-
-        Y = np.empty((N_datasets, len(self._src_arr_list[0])), dtype=np.float64)
-        if(N_fitparams > 0):
-            Y_grads = np.empty((N_datasets, len(self._src_arr_list[0]), N_fitparams), dtype=np.float64)
-
-        # Loop over the detector signal efficiency instances for the first and
-        # only source hypothesis group.
-        for (k, detsigyield_k) in enumerate(self._detsigyield_arr):
-            for (j, detsigyield) in enumerate(detsigyield_k):
-                (Yj, Yj_grads) = detsigyield(self._src_arr_list[k], fitparams_arr)
-                # Store the detector signal yield and its fit parameter
-                # gradients for the first and only source (element 0).
-                Y[j] = Yj
-                if(N_fitparams > 0):
-                    Y_grads[j] = Yj_grads.T
-
-        sum_Y = np.sum(Y)
-
-        # f is a (N_datasets,)-shaped 1D ndarray.
-        f = np.sum(Y, axis=1) / sum_Y
-
-        # f_grads is a (N_datasets, N_fitparams)-shaped 2D ndarray.
-        if(N_fitparams > 0):
-            # sum_Y_grads is a (N_datasets, N_fitparams,)-shaped 2D array.
-            sum_Y_grads = np.sum(Y_grads, axis=1)
-            f_grads = (sum_Y_grads*sum_Y - (f*sum_Y)[...,np.newaxis]*np.sum(sum_Y_grads, axis=0)) / sum_Y**2
-        else:
-            f_grads = None
-
-        return (f, f_grads)
-
-
->>>>>>> a960e942
 class SourceWeights(object, metaclass=abc.ABCMeta):
     """This class is DEPRECATED!
     Use :py:class:`skyllh.core.weights.SourceDetectorWeights` instead!
