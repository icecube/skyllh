--- conflicted
+++ resolved
@@ -92,13 +92,10 @@
     """
     return typename(type(obj))
 
-<<<<<<< HEAD
-=======
 def module_classname(obj):
     """Returns the module and class name of the class instance ``obj``.
     """
     return '{}.{}'.format(obj.__module__, classname(obj))
->>>>>>> a95cd6a4
 
 def get_byte_size_prefix(size):
     """Determines the biggest size prefix for the given size in bytes such that
